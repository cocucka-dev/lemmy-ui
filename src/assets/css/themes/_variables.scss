$link-decoration: none;
<<<<<<< HEAD
$min-contrast-ratio: 3;
=======
$min-contrast-ratio: 3;
$font-size-base: 0.875rem;

$container-max-widths: (
  lg: 1140px,
);
>>>>>>> 25cd564d
<|MERGE_RESOLUTION|>--- conflicted
+++ resolved
@@ -1,11 +1,3 @@
 $link-decoration: none;
-<<<<<<< HEAD
 $min-contrast-ratio: 3;
-=======
-$min-contrast-ratio: 3;
-$font-size-base: 0.875rem;
-
-$container-max-widths: (
-  lg: 1140px,
-);
->>>>>>> 25cd564d
+$font-size-base: 0.875rem;