--- conflicted
+++ resolved
@@ -1,4 +1,4 @@
-import { Component, createRef, linkEvent } from "inferno";
+import { Component, linkEvent } from "inferno";
 import { NavLink } from "inferno-router";
 import {
   CommentResponse,
@@ -39,20 +39,12 @@
 }
 
 interface NavbarState {
+  expanded: boolean;
   unreadInboxCount: number;
   unreadReportCount: number;
   unreadApplicationCount: number;
+  showDropdown: boolean;
   onSiteBanner?(url: string): any;
-}
-
-function handleCollapseClick(i: Navbar) {
-  if (i.collapseButtonRef.current?.ariaExpanded === "true") {
-    i.collapseButtonRef.current?.click();
-  }
-}
-
-function handleLogOut() {
-  UserService.Instance.logout();
 }
 
 export class Navbar extends Component<NavbarProps, NavbarState> {
@@ -65,9 +57,10 @@
     unreadInboxCount: 0,
     unreadReportCount: 0,
     unreadApplicationCount: 0,
+    expanded: false,
+    showDropdown: false,
   };
   subscription: any;
-  collapseButtonRef = createRef<HTMLButtonElement>();
 
   constructor(props: any, context: any) {
     super(props, context);
@@ -120,8 +113,11 @@
     this.unreadApplicationCountSub.unsubscribe();
   }
 
+  render() {
+    return this.navbar();
+  }
+
   // TODO class active corresponding to current page
-<<<<<<< HEAD
   navbar() {
     let siteView = this.props.siteRes?.site_view;
     let person = UserService.Instance.myUserInfo?.local_user_view.person;
@@ -142,229 +138,60 @@
           {UserService.Instance.myUserInfo && (
             <>
               <ul className="navbar-nav ml-auto">
-=======
-  render() {
-    const siteView = this.props.siteRes.site_view;
-    const person = UserService.Instance.myUserInfo?.local_user_view.person;
-    return (
-      <nav className="navbar navbar-expand-md navbar-light shadow-sm p-0 px-3 container-lg">
-        <NavLink
-          to="/"
-          title={siteView.site.description ?? siteView.site.name}
-          className="d-flex align-items-center navbar-brand mr-md-3"
-          onMouseUp={linkEvent(this, handleCollapseClick)}
-        >
-          {siteView.site.icon && showAvatars() && (
-            <PictrsImage src={siteView.site.icon} icon />
-          )}
-          {siteView.site.name}
-        </NavLink>
-        {person && (
-          <ul className="navbar-nav d-flex flex-row ml-auto d-md-none">
-            <li className="nav-item">
-              <NavLink
-                to="/inbox"
-                className="p-1 nav-link border-0"
-                title={i18n.t("unread_messages", {
-                  count: Number(this.state.unreadInboxCount),
-                  formattedCount: numToSI(this.state.unreadInboxCount),
-                })}
-                onMouseUp={linkEvent(this, handleCollapseClick)}
-              >
-                <Icon icon="bell" />
-                {this.state.unreadInboxCount > 0 && (
-                  <span className="mx-1 badge badge-light">
-                    {numToSI(this.state.unreadInboxCount)}
-                  </span>
-                )}
-              </NavLink>
-            </li>
-            {this.moderatesSomething && (
-              <li className="nav-item">
-                <NavLink
-                  to="/reports"
-                  className="p-1 nav-link border-0"
-                  title={i18n.t("unread_reports", {
-                    count: Number(this.state.unreadReportCount),
-                    formattedCount: numToSI(this.state.unreadReportCount),
-                  })}
-                  onMouseUp={linkEvent(this, handleCollapseClick)}
-                >
-                  <Icon icon="shield" />
-                  {this.state.unreadReportCount > 0 && (
-                    <span className="mx-1 badge badge-light">
-                      {numToSI(this.state.unreadReportCount)}
-                    </span>
-                  )}
-                </NavLink>
-              </li>
-            )}
-            {amAdmin() && (
-              <li className="nav-item">
-                <NavLink
-                  to="/registration_applications"
-                  className="p-1 nav-link border-0"
-                  title={i18n.t("unread_registration_applications", {
-                    count: Number(this.state.unreadApplicationCount),
-                    formattedCount: numToSI(this.state.unreadApplicationCount),
-                  })}
-                  onMouseUp={linkEvent(this, handleCollapseClick)}
-                >
-                  <Icon icon="clipboard" />
-                  {this.state.unreadApplicationCount > 0 && (
-                    <span className="mx-1 badge badge-light">
-                      {numToSI(this.state.unreadApplicationCount)}
-                    </span>
-                  )}
-                </NavLink>
-              </li>
-            )}
-          </ul>
-        )}
-        <button
-          className="navbar-toggler border-0 p-1"
-          type="button"
-          aria-label="menu"
-          data-tippy-content={i18n.t("expand_here")}
-          data-bs-toggle="collapse"
-          data-bs-target="#navbarDropdown"
-          aria-controls="navbarDropdown"
-          aria-expanded="false"
-          ref={this.collapseButtonRef}
-        >
-          <Icon icon="menu" />
-        </button>
-        <div className="collapse navbar-collapse my-2" id="navbarDropdown">
-          <ul className="mr-auto navbar-nav">
-            <li className="nav-item">
-              <NavLink
-                to="/communities"
-                className="nav-link"
-                title={i18n.t("communities")}
-                onMouseUp={linkEvent(this, handleCollapseClick)}
-              >
-                {i18n.t("communities")}
-              </NavLink>
-            </li>
-            <li className="nav-item">
-              {/* TODO make sure this works: https://github.com/infernojs/inferno/issues/1608 */}
-              <NavLink
-                to={{
-                  pathname: "/create_post",
-                  search: "",
-                  hash: "",
-                  key: "",
-                  state: { prevPath: this.currentLocation },
-                }}
-                className="nav-link"
-                title={i18n.t("create_post")}
-                onMouseUp={linkEvent(this, handleCollapseClick)}
-              >
-                {i18n.t("create_post")}
-              </NavLink>
-            </li>
-            {canCreateCommunity(this.props.siteRes) && (
-              <li className="nav-item">
-                <NavLink
-                  to="/create_community"
-                  className="nav-link"
-                  title={i18n.t("create_community")}
-                  onMouseUp={linkEvent(this, handleCollapseClick)}
-                >
-                  {i18n.t("create_community")}
-                </NavLink>
-              </li>
-            )}
-            <li className="nav-item">
-              <a
-                className="nav-link"
-                title={i18n.t("support_lemmy")}
-                href={donateLemmyUrl}
-              >
-                <Icon icon="heart" classes="small" />
-              </a>
-            </li>
-          </ul>
-          <ul className="navbar-nav">
-            {!this.context.router.history.location.pathname.match(
-              /^\/search/
-            ) && (
-              <li className="nav-item">
-                <NavLink
-                  to="/search"
-                  className="nav-link"
-                  title={i18n.t("search")}
-                  onMouseUp={linkEvent(this, handleCollapseClick)}
-                >
-                  <Icon icon="search" />
-                </NavLink>
-              </li>
-            )}
-            {amAdmin() && (
-              <li className="nav-item">
-                <NavLink
-                  to="/admin"
-                  className="nav-link"
-                  title={i18n.t("admin_settings")}
-                  onMouseUp={linkEvent(this, handleCollapseClick)}
-                >
-                  <Icon icon="settings" />
-                </NavLink>
-              </li>
-            )}
-            {person ? (
-              <>
->>>>>>> ffe95ee1
                 <li className="nav-item">
                   <NavLink
-                    className="nav-link"
                     to="/inbox"
+                    className="p-1 navbar-toggler nav-link border-0"
+                    onMouseUp={linkEvent(this, this.handleHideExpandNavbar)}
                     title={i18n.t("unread_messages", {
                       count: Number(this.state.unreadInboxCount),
                       formattedCount: numToSI(this.state.unreadInboxCount),
                     })}
-                    onMouseUp={linkEvent(this, handleCollapseClick)}
                   >
                     <Icon icon="bell" />
                     {this.state.unreadInboxCount > 0 && (
-                      <span className="ml-1 badge badge-light">
+                      <span className="mx-1 badge badge-light">
                         {numToSI(this.state.unreadInboxCount)}
                       </span>
                     )}
                   </NavLink>
                 </li>
-                {this.moderatesSomething && (
+              </ul>
+              {this.moderatesSomething && (
+                <ul className="navbar-nav ml-1">
                   <li className="nav-item">
                     <NavLink
-                      className="nav-link"
                       to="/reports"
+                      className="p-1 navbar-toggler nav-link border-0"
+                      onMouseUp={linkEvent(this, this.handleHideExpandNavbar)}
                       title={i18n.t("unread_reports", {
                         count: Number(this.state.unreadReportCount),
                         formattedCount: numToSI(this.state.unreadReportCount),
                       })}
-                      onMouseUp={linkEvent(this, handleCollapseClick)}
                     >
                       <Icon icon="shield" />
                       {this.state.unreadReportCount > 0 && (
-                        <span className="ml-1 badge badge-light">
+                        <span className="mx-1 badge badge-light">
                           {numToSI(this.state.unreadReportCount)}
                         </span>
                       )}
                     </NavLink>
                   </li>
-                )}
-                {amAdmin() && (
+                </ul>
+              )}
+              {amAdmin() && (
+                <ul className="navbar-nav ml-1">
                   <li className="nav-item">
                     <NavLink
                       to="/registration_applications"
-                      className="nav-link"
+                      className="p-1 navbar-toggler nav-link border-0"
+                      onMouseUp={linkEvent(this, this.handleHideExpandNavbar)}
                       title={i18n.t("unread_registration_applications", {
                         count: Number(this.state.unreadApplicationCount),
                         formattedCount: numToSI(
                           this.state.unreadApplicationCount
                         ),
                       })}
-                      onMouseUp={linkEvent(this, handleCollapseClick)}
                     >
                       <Icon icon="clipboard" />
                       {this.state.unreadApplicationCount > 0 && (
@@ -374,7 +201,6 @@
                       )}
                     </NavLink>
                   </li>
-<<<<<<< HEAD
                 </ul>
               )}
             </>
@@ -537,72 +363,79 @@
                       </NavLink>
                     </li>
                   </ul>
-=======
->>>>>>> ffe95ee1
                 )}
                 {person && (
-                  <div className="dropdown">
-                    <button
-                      className="btn dropdown-toggle"
-                      role="button"
-                      aria-expanded="false"
-                      data-bs-toggle="dropdown"
-                    >
-                      {showAvatars() && person.avatar && (
-                        <PictrsImage src={person.avatar} icon />
+                  <ul className="navbar-nav">
+                    <li className="nav-item dropdown">
+                      <button
+                        className="nav-link btn btn-link dropdown-toggle"
+                        onClick={linkEvent(this, this.handleToggleDropdown)}
+                        id="navbarDropdown"
+                        role="button"
+                        aria-expanded="false"
+                      >
+                        <span>
+                          {showAvatars() && person.avatar && (
+                            <PictrsImage src={person.avatar} icon />
+                          )}
+                          {person.display_name ?? person.name}
+                        </span>
+                      </button>
+                      {this.state.showDropdown && (
+                        <div
+                          className="dropdown-content"
+                          onMouseLeave={linkEvent(
+                            this,
+                            this.handleToggleDropdown
+                          )}
+                        >
+                          <li className="nav-item">
+                            <NavLink
+                              to={`/u/${person.name}`}
+                              className="nav-link"
+                              title={i18n.t("profile")}
+                            >
+                              <Icon icon="user" classes="mr-1" />
+                              {i18n.t("profile")}
+                            </NavLink>
+                          </li>
+                          <li className="nav-item">
+                            <NavLink
+                              to="/settings"
+                              className="nav-link"
+                              title={i18n.t("settings")}
+                            >
+                              <Icon icon="settings" classes="mr-1" />
+                              {i18n.t("settings")}
+                            </NavLink>
+                          </li>
+                          <li>
+                            <hr className="dropdown-divider" />
+                          </li>
+                          <li className="nav-item">
+                            <button
+                              className="nav-link btn btn-link"
+                              onClick={linkEvent(this, this.handleLogoutClick)}
+                              title="test"
+                            >
+                              <Icon icon="log-out" classes="mr-1" />
+                              {i18n.t("logout")}
+                            </button>
+                          </li>
+                        </div>
                       )}
-                      {person.display_name ?? person.name}
-                    </button>
-                    <ul
-                      className="dropdown-menu"
-                      style={{ "min-width": "fit-content" }}
-                    >
-                      <li>
-                        <NavLink
-                          to={`/u/${person.name}`}
-                          className="dropdown-item px-2"
-                          title={i18n.t("profile")}
-                          onMouseUp={linkEvent(this, handleCollapseClick)}
-                        >
-                          <Icon icon="user" classes="mr-1" />
-                          {i18n.t("profile")}
-                        </NavLink>
-                      </li>
-                      <li>
-                        <NavLink
-                          to="/settings"
-                          className="dropdown-item px-2"
-                          title={i18n.t("settings")}
-                          onMouseUp={linkEvent(this, handleCollapseClick)}
-                        >
-                          <Icon icon="settings" classes="mr-1" />
-                          {i18n.t("settings")}
-                        </NavLink>
-                      </li>
-                      <li>
-                        <hr className="dropdown-divider" />
-                      </li>
-                      <li>
-                        <button
-                          className="dropdown-item btn btn-link px-2"
-                          onClick={handleLogOut}
-                        >
-                          <Icon icon="log-out" classes="mr-1" />
-                          {i18n.t("logout")}
-                        </button>
-                      </li>
-                    </ul>
-                  </div>
+                    </li>
+                  </ul>
                 )}
               </>
             ) : (
-              <>
+              <ul className="navbar-nav my-2">
                 <li className="nav-item">
                   <NavLink
                     to="/login"
                     className="nav-link"
+                    onMouseUp={linkEvent(this, this.handleHideExpandNavbar)}
                     title={i18n.t("login")}
-                    onMouseUp={linkEvent(this, handleCollapseClick)}
                   >
                     {i18n.t("login")}
                   </NavLink>
@@ -611,15 +444,15 @@
                   <NavLink
                     to="/signup"
                     className="nav-link"
+                    onMouseUp={linkEvent(this, this.handleHideExpandNavbar)}
                     title={i18n.t("sign_up")}
-                    onMouseUp={linkEvent(this, handleCollapseClick)}
                   >
                     {i18n.t("sign_up")}
                   </NavLink>
                 </li>
-              </>
+              </ul>
             )}
-          </ul>
+          </div>
         </div>
       </nav>
     );
@@ -629,6 +462,23 @@
     let mods = UserService.Instance.myUserInfo?.moderates;
     let moderatesS = (mods && mods.length > 0) || false;
     return amAdmin() || moderatesS;
+  }
+
+  handleToggleExpandNavbar(i: Navbar) {
+    i.setState({ expanded: !i.state.expanded });
+  }
+
+  handleHideExpandNavbar(i: Navbar) {
+    i.setState({ expanded: false, showDropdown: false });
+  }
+
+  handleLogoutClick(i: Navbar) {
+    i.setState({ showDropdown: false, expanded: false });
+    UserService.Instance.logout();
+  }
+
+  handleToggleDropdown(i: Navbar) {
+    i.setState({ showDropdown: !i.state.showDropdown });
   }
 
   parseMessage(msg: any) {
