import { Component, createRef, linkEvent, RefObject } from "inferno";
import { Provider } from "inferno-i18next-dess";
import { Route, Switch } from "inferno-router";
import { i18n } from "../../i18next";
import { IsoDataOptionalSite } from "../../interfaces";
import { routes } from "../../routes";
import { isAuthPath, setIsoData } from "../../utils";
import AuthGuard from "../common/auth-guard";
import ErrorGuard from "../common/error-guard";
import { ErrorPage } from "./error-page";
import { Footer } from "./footer";
import { Navbar } from "./navbar";
import "./styles.scss";
import { Theme } from "./theme";

export class App extends Component<any, any> {
  private isoData: IsoDataOptionalSite = setIsoData(this.context);
  private readonly mainContentRef: RefObject<HTMLElement>;
  constructor(props: any, context: any) {
    super(props, context);
    this.mainContentRef = createRef();
  }

  handleJumpToContent(event) {
    event.preventDefault();
    this.mainContentRef.current?.focus();
  }
  render() {
    const siteRes = this.isoData.site_res;
    const siteView = siteRes?.site_view;

    return (
      <>
        <Provider i18next={i18n}>
<<<<<<< HEAD
          <div id="app">
            <a
              className="skip-link bg-light text-dark p-2 text-decoration-none position-absolute start-0 z-3"
              onClick={linkEvent(this, this.handleJumpToContent)}
            >
              ${i18n.t("jump_to_content", "Jump to content")}
            </a>
=======
          <div id="app" className="lemmy-site">
>>>>>>> 19b3de1b
            {siteView && (
              <Theme defaultTheme={siteView.local_site.default_theme} />
            )}
            <Navbar siteRes={siteRes} />
            <div className="mt-4 p-0 fl-1">
              <Switch>
                {routes.map(({ path, component: RouteComponent }) => (
                  <Route
                    key={path}
                    path={path}
                    exact
                    component={routeProps => (
                      <ErrorGuard>
                        <main tabIndex={-1} ref={this.mainContentRef}>
                          {RouteComponent &&
                            (isAuthPath(path ?? "") ? (
                              <AuthGuard>
                                <RouteComponent {...routeProps} />
                              </AuthGuard>
                            ) : (
                              <RouteComponent {...routeProps} />
                            ))}
                        </main>
                      </ErrorGuard>
                    )}
                  />
                ))}
                <Route component={ErrorPage} />
              </Switch>
            </div>
            <Footer site={siteRes} />
          </div>
        </Provider>
      </>
    );
  }
}<|MERGE_RESOLUTION|>--- conflicted
+++ resolved
@@ -32,17 +32,13 @@
     return (
       <>
         <Provider i18next={i18n}>
-<<<<<<< HEAD
-          <div id="app">
+          <div id="app" className="lemmy-site">
             <a
               className="skip-link bg-light text-dark p-2 text-decoration-none position-absolute start-0 z-3"
               onClick={linkEvent(this, this.handleJumpToContent)}
             >
               ${i18n.t("jump_to_content", "Jump to content")}
             </a>
-=======
-          <div id="app" className="lemmy-site">
->>>>>>> 19b3de1b
             {siteView && (
               <Theme defaultTheme={siteView.local_site.default_theme} />
             )}
