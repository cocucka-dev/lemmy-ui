--- conflicted
+++ resolved
@@ -10,7 +10,7 @@
 import { FirstLoadService } from "../../services/FirstLoadService";
 import { HttpService, RequestState } from "../../services/HttpService";
 import {
-  WithPromiseKeys,
+  RouteDataResponse,
   getRecipientIdFromProps,
   myAuth,
   setIsoData,
@@ -20,9 +20,9 @@
 import { Spinner } from "../common/icon";
 import { PrivateMessageForm } from "./private-message-form";
 
-interface CreatePrivateMessageData {
+type CreatePrivateMessageData = RouteDataResponse<{
   recipientDetailsResponse: GetPersonDetailsResponse;
-}
+}>;
 
 interface CreatePrivateMessageState {
   siteRes: GetSiteResponse;
@@ -35,12 +35,7 @@
   any,
   CreatePrivateMessageState
 > {
-<<<<<<< HEAD
   private isoData = setIsoData<CreatePrivateMessageData>(this.context);
-  private subscription?: Subscription;
-=======
-  private isoData = setIsoData(this.context);
->>>>>>> d75e0506
   state: CreatePrivateMessageState = {
     siteRes: this.isoData.site_res,
     recipientRes: { state: "empty" },
@@ -54,19 +49,11 @@
       this.handlePrivateMessageCreate.bind(this);
 
     // Only fetch the data if coming from another route
-<<<<<<< HEAD
-    if (this.isoData.path === this.context.router.route.match.url) {
-      this.state = {
-        ...this.state,
-        recipientDetailsRes: this.isoData.routeData.recipientDetailsResponse,
-        loading: false,
-=======
     if (FirstLoadService.isFirstLoad) {
       this.state = {
         ...this.state,
-        recipientRes: this.isoData.routeData[0],
+        recipientRes: this.isoData.routeData.recipientDetailsResponse,
         isIsomorphic: true,
->>>>>>> d75e0506
       };
     }
   }
@@ -77,13 +64,25 @@
     }
   }
 
-<<<<<<< HEAD
-  static fetchInitialData(
-    req: InitialFetchRequest
-  ): WithPromiseKeys<CreatePrivateMessageData> {
-    const person_id = Number(req.path.split("/").pop());
+  static async fetchInitialData({
+    client,
+    path,
+    auth,
+  }: InitialFetchRequest): Promise<CreatePrivateMessageData> {
+    const person_id = Number(path.split("/").pop());
 
-=======
+    const form: GetPersonDetails = {
+      person_id,
+      sort: "New",
+      saved_only: false,
+      auth,
+    };
+
+    return {
+      recipientDetailsResponse: await client.getPersonDetails(form),
+    };
+  }
+
   async fetchPersonDetails() {
     this.setState({
       recipientRes: { state: "loading" },
@@ -97,23 +96,6 @@
         auth: myAuth(),
       }),
     });
-  }
-
-  static fetchInitialData(
-    req: InitialFetchRequest
-  ): Promise<RequestState<any>>[] {
-    const person_id = Number(req.path.split("/").pop());
->>>>>>> d75e0506
-    const form: GetPersonDetails = {
-      person_id,
-      sort: "New",
-      saved_only: false,
-      auth: req.auth,
-    };
-
-    return {
-      recipientDetailsResponse: req.client.getPersonDetails(form),
-    };
   }
 
   get documentTitle(): string {
