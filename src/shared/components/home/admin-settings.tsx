--- conflicted
+++ resolved
@@ -1,13 +1,10 @@
 import { Component, linkEvent } from "inferno";
 import {
   BannedPersonsResponse,
-<<<<<<< HEAD
-=======
   CreateCustomEmoji,
   DeleteCustomEmoji,
   EditCustomEmoji,
   EditSite,
->>>>>>> d75e0506
   GetFederatedInstancesResponse,
   GetSiteResponse,
   PersonView,
@@ -17,7 +14,7 @@
 import { FirstLoadService } from "../../services/FirstLoadService";
 import { HttpService, RequestState } from "../../services/HttpService";
 import {
-  WithPromiseKeys,
+  RouteDataResponse,
   capitalizeFirstLetter,
   fetchThemeList,
   myAuthRequired,
@@ -36,10 +33,10 @@
 import { SiteForm } from "./site-form";
 import { TaglineForm } from "./tagline-form";
 
-interface AdminSettingsData {
+type AdminSettingsData = RouteDataResponse<{
   bannedPersonsResponse: BannedPersonsResponse;
   federatedInstancesResponse: GetFederatedInstancesResponse;
-}
+}>;
 
 interface AdminSettingsState {
   siteRes: GetSiteResponse;
@@ -53,13 +50,7 @@
 }
 
 export class AdminSettings extends Component<any, AdminSettingsState> {
-<<<<<<< HEAD
-  private siteConfigTextAreaId = `site-config-${randomStr()}`;
   private isoData = setIsoData<AdminSettingsData>(this.context);
-  private subscription?: Subscription;
-=======
-  private isoData = setIsoData(this.context);
->>>>>>> d75e0506
   state: AdminSettingsState = {
     siteRes: this.isoData.site_res,
     banned: [],
@@ -80,81 +71,33 @@
     this.handleCreateEmoji = this.handleCreateEmoji.bind(this);
 
     // Only fetch the data if coming from another route
-<<<<<<< HEAD
-    if (this.isoData.path == this.context.router.route.match.url) {
-      const { bannedPersonsResponse, federatedInstancesResponse } =
-        this.isoData.routeData;
-
-      this.state = {
-        ...this.state,
-        banned: bannedPersonsResponse.banned,
-        instancesRes: federatedInstancesResponse,
-        loading: false,
-=======
     if (FirstLoadService.isFirstLoad) {
-      const [bannedRes, instancesRes] = this.isoData.routeData;
+      const {
+        bannedPersonsResponse: bannedRes,
+        federatedInstancesResponse: instancesRes,
+      } = this.isoData.routeData;
+
       this.state = {
         ...this.state,
         bannedRes,
         instancesRes,
         isIsomorphic: true,
->>>>>>> d75e0506
       };
     }
   }
 
-<<<<<<< HEAD
-  static fetchInitialData({
+  static async fetchInitialData({
     auth,
     client,
-  }: InitialFetchRequest): WithPromiseKeys<AdminSettingsData> {
+  }: InitialFetchRequest): Promise<AdminSettingsData> {
     return {
-      bannedPersonsResponse: client.getBannedPersons({ auth: auth as string }),
-      federatedInstancesResponse: client.getFederatedInstances({
+      bannedPersonsResponse: await client.getBannedPersons({
         auth: auth as string,
-      }) as Promise<GetFederatedInstancesResponse>,
+      }),
+      federatedInstancesResponse: await client.getFederatedInstances({
+        auth: auth as string,
+      }),
     };
-=======
-  async fetchData() {
-    this.setState({
-      bannedRes: { state: "loading" },
-      instancesRes: { state: "loading" },
-      themeList: [],
-    });
-
-    const auth = myAuthRequired();
-
-    const [bannedRes, instancesRes, themeList] = await Promise.all([
-      HttpService.client.getBannedPersons({ auth }),
-      HttpService.client.getFederatedInstances({ auth }),
-      fetchThemeList(),
-    ]);
-
-    this.setState({
-      bannedRes,
-      instancesRes,
-      themeList,
-    });
->>>>>>> d75e0506
-  }
-
-  static fetchInitialData({
-    auth,
-    client,
-  }: InitialFetchRequest): Promise<any>[] {
-    const promises: Promise<RequestState<any>>[] = [];
-
-    if (auth) {
-      promises.push(client.getBannedPersons({ auth }));
-      promises.push(client.getFederatedInstances({ auth }));
-    } else {
-      promises.push(
-        Promise.resolve({ state: "empty" }),
-        Promise.resolve({ state: "empty" })
-      );
-    }
-
-    return promises;
   }
 
   async componentDidMount() {
@@ -248,6 +191,28 @@
     );
   }
 
+  async fetchData() {
+    this.setState({
+      bannedRes: { state: "loading" },
+      instancesRes: { state: "loading" },
+      themeList: [],
+    });
+
+    const auth = myAuthRequired();
+
+    const [bannedRes, instancesRes, themeList] = await Promise.all([
+      HttpService.client.getBannedPersons({ auth }),
+      HttpService.client.getFederatedInstances({ auth }),
+      fetchThemeList(),
+    ]);
+
+    this.setState({
+      bannedRes,
+      instancesRes,
+      themeList,
+    });
+  }
+
   admins() {
     return (
       <>
