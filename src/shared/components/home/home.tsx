--- conflicted
+++ resolved
@@ -77,6 +77,7 @@
   QueryParams,
   relTags,
   restoreScrollPosition,
+  RouteDataResponse,
   saveScrollPosition,
   setIsoData,
   setupTippy,
@@ -84,12 +85,6 @@
   toast,
   trendingFetchLimit,
   updatePersonBlock,
-<<<<<<< HEAD
-  WithPromiseKeys,
-  wsClient,
-  wsSubscribe,
-=======
->>>>>>> d75e0506
 } from "../../utils";
 import { CommentNodes } from "../comment/comment-nodes";
 import { DataTypeSelect } from "../common/data-type-select";
@@ -123,11 +118,11 @@
   page: number;
 }
 
-interface HomeData {
+type HomeData = RouteDataResponse<{
   postsResponse?: GetPostsResponse;
   commentsResponse?: GetCommentsResponse;
   trendingResponse: ListCommunitiesResponse;
-}
+}>;
 
 function getDataTypeFromQuery(type?: string): DataType {
   return type ? DataType[type] : DataType.Post;
@@ -188,12 +183,7 @@
 );
 
 export class Home extends Component<any, HomeState> {
-<<<<<<< HEAD
   private isoData = setIsoData<HomeData>(this.context);
-  private subscription?: Subscription;
-=======
-  private isoData = setIsoData(this.context);
->>>>>>> d75e0506
   state: HomeState = {
     postsRes: { state: "empty" },
     commentsRes: { state: "empty" },
@@ -244,39 +234,34 @@
     this.handleFeaturePost = this.handleFeaturePost.bind(this);
 
     // Only fetch the data if coming from another route
-<<<<<<< HEAD
-    if (this.isoData.path === this.context.router.route.match.url) {
-      const { trendingResponse, commentsResponse, postsResponse } =
-        this.isoData.routeData;
-
-      if (postsResponse) {
-        this.state = { ...this.state, posts: postsResponse.posts };
-      }
-
-      if (commentsResponse) {
-        this.state = { ...this.state, comments: commentsResponse.comments };
-      }
-=======
     if (FirstLoadService.isFirstLoad) {
-      const [postsRes, commentsRes, trendingCommunitiesRes] =
-        this.isoData.routeData;
->>>>>>> d75e0506
+      const {
+        trendingResponse: trendingCommunitiesRes,
+        commentsResponse: commentsRes,
+        postsResponse: postsRes,
+      } = this.isoData.routeData;
 
       this.state = {
         ...this.state,
-<<<<<<< HEAD
-        trendingCommunities: trendingResponse?.communities ?? [],
-        loading: false,
-        tagline: getRandomFromList(taglines)?.content,
-=======
-        postsRes,
-        commentsRes,
         trendingCommunitiesRes,
         tagline: getRandomFromList(this.state?.siteRes?.taglines ?? [])
           ?.content,
         isIsomorphic: true,
->>>>>>> d75e0506
       };
+
+      if (commentsRes?.state === "success") {
+        this.state = {
+          ...this.state,
+          commentsRes,
+        };
+      }
+
+      if (postsRes?.state === "success") {
+        this.state = {
+          ...this.state,
+          postsRes,
+        };
+      }
     }
   }
 
@@ -291,17 +276,11 @@
     saveScrollPosition(this.context);
   }
 
-  static fetchInitialData({
+  static async fetchInitialData({
     client,
     auth,
     query: { dataType: urlDataType, listingType, page: urlPage, sort: urlSort },
-<<<<<<< HEAD
-  }: InitialFetchRequest<QueryParams<HomeProps>>): WithPromiseKeys<HomeData> {
-=======
-  }: InitialFetchRequest<QueryParams<HomeProps>>): Promise<
-    RequestState<any>
-  >[] {
->>>>>>> d75e0506
+  }: InitialFetchRequest<QueryParams<HomeProps>>): Promise<HomeData> {
     const dataType = getDataTypeFromQuery(urlDataType);
 
     // TODO figure out auth default_listingType, default_sort_type
@@ -310,10 +289,9 @@
 
     const page = urlPage ? Number(urlPage) : 1;
 
-    const promises: Promise<RequestState<any>>[] = [];
-
-    let postsResponse: Promise<GetPostsResponse> | undefined = undefined;
-    let commentsResponse: Promise<GetCommentsResponse> | undefined = undefined;
+    let postsResponse: RequestState<GetPostsResponse> | undefined = undefined;
+    let commentsResponse: RequestState<GetCommentsResponse> | undefined =
+      undefined;
 
     if (dataType === DataType.Post) {
       const getPostsForm: GetPosts = {
@@ -325,12 +303,7 @@
         auth,
       };
 
-<<<<<<< HEAD
-      postsResponse = client.getPosts(getPostsForm);
-=======
-      promises.push(client.getPosts(getPostsForm));
-      promises.push(Promise.resolve({ state: "empty" }));
->>>>>>> d75e0506
+      postsResponse = await client.getPosts(getPostsForm);
     } else {
       const getCommentsForm: GetComments = {
         page,
@@ -340,13 +313,8 @@
         saved_only: false,
         auth,
       };
-<<<<<<< HEAD
-
-      commentsResponse = client.getComments(getCommentsForm);
-=======
-      promises.push(Promise.resolve({ state: "empty" }));
-      promises.push(client.getComments(getCommentsForm));
->>>>>>> d75e0506
+
+      commentsResponse = await client.getComments(getCommentsForm);
     }
 
     const trendingCommunitiesForm: ListCommunities = {
@@ -355,10 +323,9 @@
       limit: trendingFetchLimit,
       auth,
     };
-    promises.push(client.listCommunities(trendingCommunitiesForm));
 
     return {
-      trendingResponse: client.listCommunities(trendingCommunitiesForm),
+      trendingResponse: await client.listCommunities(trendingCommunitiesForm),
       commentsResponse,
       postsResponse,
     };
