import {
  commentsToFlatNodes,
  communityRSSUrl,
  editComment,
  editPost,
  editWith,
  enableDownvotes,
  enableNsfw,
  getCommentParentId,
  getDataTypeString,
  myAuth,
  postToCommentSortType,
  setIsoData,
  showLocal,
  updateCommunityBlock,
  updatePersonBlock,
} from "@utils/app";
import {
  getPageFromString,
  getQueryParams,
  getQueryString,
} from "@utils/helpers";
import type { QueryParams } from "@utils/types";
import { RouteDataResponse } from "@utils/types";
import { Component, RefObject, createRef, linkEvent } from "inferno";
import { RouteComponentProps } from "inferno-router/dist/Route";
import {
  AddAdmin,
  AddModToCommunity,
  AddModToCommunityResponse,
  BanFromCommunity,
  BanFromCommunityResponse,
  BanPerson,
  BanPersonResponse,
  BlockCommunity,
  BlockPerson,
  CommentId,
  CommentReplyResponse,
  CommentResponse,
  CommunityResponse,
  CreateComment,
  CreateCommentLike,
  CreateCommentReport,
  CreatePostLike,
  CreatePostReport,
  DeleteComment,
  DeleteCommunity,
  DeletePost,
  DistinguishComment,
  EditComment,
  EditCommunity,
  EditPost,
  FeaturePost,
  FollowCommunity,
  GetComments,
  GetCommentsResponse,
  GetCommunity,
  GetCommunityResponse,
  GetPosts,
  GetPostsResponse,
  GetSiteResponse,
  LockPost,
  MarkCommentReplyAsRead,
  MarkPersonMentionAsRead,
  PostResponse,
  PurgeComment,
  PurgeCommunity,
  PurgeItemResponse,
  PurgePerson,
  PurgePost,
  RemoveComment,
  RemoveCommunity,
  RemovePost,
  SaveComment,
  SavePost,
  SortType,
  TransferCommunity,
} from "lemmy-js-client";
import { fetchLimit, relTags } from "../../config";
import {
  CommentViewType,
  DataType,
  InitialFetchRequest,
} from "../../interfaces";
import { FirstLoadService, I18NextService, UserService } from "../../services";
import { HttpService, RequestState } from "../../services/HttpService";
import { setupTippy } from "../../tippy";
import { toast } from "../../toast";
import { CommentNodes } from "../comment/comment-nodes";
import { BannerIconHeader } from "../common/banner-icon-header";
import { DataTypeSelect } from "../common/data-type-select";
import { HtmlTags } from "../common/html-tags";
import { Icon, Spinner } from "../common/icon";
import { Paginator } from "../common/paginator";
import { SortSelect } from "../common/sort-select";
import { Sidebar } from "../community/sidebar";
import { SiteSidebar } from "../home/site-sidebar";
import { PostListings } from "../post/post-listings";
import { CommunityLink } from "./community-link";

type CommunityData = RouteDataResponse<{
  communityRes: GetCommunityResponse;
  postsRes: GetPostsResponse;
  commentsRes: GetCommentsResponse;
}>;

interface State {
  communityRes: RequestState<GetCommunityResponse>;
  postsRes: RequestState<GetPostsResponse>;
  commentsRes: RequestState<GetCommentsResponse>;
  siteRes: GetSiteResponse;
  showSidebarMobile: boolean;
  finished: Map<CommentId, boolean | undefined>;
  isIsomorphic: boolean;
}

interface CommunityProps {
  dataType: DataType;
  sort: SortType;
  page: number;
}

function getCommunityQueryParams() {
  return getQueryParams<CommunityProps>({
    dataType: getDataTypeFromQuery,
    page: getPageFromString,
    sort: getSortTypeFromQuery,
  });
}

function getDataTypeFromQuery(type?: string): DataType {
  return type ? DataType[type] : DataType.Post;
}

function getSortTypeFromQuery(type?: string): SortType {
  const mySortType =
    UserService.Instance.myUserInfo?.local_user_view.local_user
      .default_sort_type;

  return type ? (type as SortType) : mySortType ?? "Active";
}

export class Community extends Component<
  RouteComponentProps<{ name: string }>,
  State
> {
  private isoData = setIsoData<CommunityData>(this.context);
  state: State = {
    communityRes: { state: "empty" },
    postsRes: { state: "empty" },
    commentsRes: { state: "empty" },
    siteRes: this.isoData.site_res,
    showSidebarMobile: false,
    finished: new Map(),
    isIsomorphic: false,
  };
  private readonly mainContentRef: RefObject<HTMLElement>;
  constructor(props: RouteComponentProps<{ name: string }>, context: any) {
    super(props, context);

    this.handleSortChange = this.handleSortChange.bind(this);
    this.handleDataTypeChange = this.handleDataTypeChange.bind(this);
    this.handlePageChange = this.handlePageChange.bind(this);

    // All of the action binds
    this.handleDeleteCommunity = this.handleDeleteCommunity.bind(this);
    this.handleEditCommunity = this.handleEditCommunity.bind(this);
    this.handleFollow = this.handleFollow.bind(this);
    this.handleRemoveCommunity = this.handleRemoveCommunity.bind(this);
    this.handleCreateComment = this.handleCreateComment.bind(this);
    this.handleEditComment = this.handleEditComment.bind(this);
    this.handleSaveComment = this.handleSaveComment.bind(this);
    this.handleBlockCommunity = this.handleBlockCommunity.bind(this);
    this.handleBlockPerson = this.handleBlockPerson.bind(this);
    this.handleDeleteComment = this.handleDeleteComment.bind(this);
    this.handleRemoveComment = this.handleRemoveComment.bind(this);
    this.handleCommentVote = this.handleCommentVote.bind(this);
    this.handleAddModToCommunity = this.handleAddModToCommunity.bind(this);
    this.handleAddAdmin = this.handleAddAdmin.bind(this);
    this.handlePurgePerson = this.handlePurgePerson.bind(this);
    this.handlePurgeComment = this.handlePurgeComment.bind(this);
    this.handleCommentReport = this.handleCommentReport.bind(this);
    this.handleDistinguishComment = this.handleDistinguishComment.bind(this);
    this.handleTransferCommunity = this.handleTransferCommunity.bind(this);
    this.handleCommentReplyRead = this.handleCommentReplyRead.bind(this);
    this.handlePersonMentionRead = this.handlePersonMentionRead.bind(this);
    this.handleBanFromCommunity = this.handleBanFromCommunity.bind(this);
    this.handleBanPerson = this.handleBanPerson.bind(this);
    this.handlePostVote = this.handlePostVote.bind(this);
    this.handlePostEdit = this.handlePostEdit.bind(this);
    this.handlePostReport = this.handlePostReport.bind(this);
    this.handleLockPost = this.handleLockPost.bind(this);
    this.handleDeletePost = this.handleDeletePost.bind(this);
    this.handleRemovePost = this.handleRemovePost.bind(this);
    this.handleSavePost = this.handleSavePost.bind(this);
    this.handlePurgePost = this.handlePurgePost.bind(this);
    this.handleFeaturePost = this.handleFeaturePost.bind(this);
    this.mainContentRef = createRef();
    // Only fetch the data if coming from another route
    if (FirstLoadService.isFirstLoad) {
      const { communityRes, commentsRes, postsRes } = this.isoData.routeData;

      this.state = {
        ...this.state,
        isIsomorphic: true,
        commentsRes,
        communityRes,
        postsRes,
      };
    }
  }

  async fetchCommunity() {
    this.setState({ communityRes: { state: "loading" } });
    this.setState({
      communityRes: await HttpService.client.getCommunity({
        name: this.props.match.params.name,
        auth: myAuth(),
      }),
    });
  }

  async componentDidMount() {
    if (!this.state.isIsomorphic) {
      await Promise.all([this.fetchCommunity(), this.fetchData()]);
    }

    setupTippy();
  }

  static async fetchInitialData({
    client,
    path,
    query: { dataType: urlDataType, page: urlPage, sort: urlSort },
    auth,
  }: InitialFetchRequest<QueryParams<CommunityProps>>): Promise<
    Promise<CommunityData>
  > {
    const pathSplit = path.split("/");

    const communityName = pathSplit[2];
    const communityForm: GetCommunity = {
      name: communityName,
      auth,
    };

    const dataType = getDataTypeFromQuery(urlDataType);

    const sort = getSortTypeFromQuery(urlSort);

    const page = getPageFromString(urlPage);

    let postsResponse: RequestState<GetPostsResponse> = { state: "empty" };
    let commentsResponse: RequestState<GetCommentsResponse> = {
      state: "empty",
    };

    if (dataType === DataType.Post) {
      const getPostsForm: GetPosts = {
        community_name: communityName,
        page,
        limit: fetchLimit,
        sort,
        type_: "All",
        saved_only: false,
        auth,
      };

      postsResponse = await client.getPosts(getPostsForm);
    } else {
      const getCommentsForm: GetComments = {
        community_name: communityName,
        page,
        limit: fetchLimit,
        sort: postToCommentSortType(sort),
        type_: "All",
        saved_only: false,
        auth,
      };

      commentsResponse = await client.getComments(getCommentsForm);
    }

    return {
      communityRes: await client.getCommunity(communityForm),
      commentsRes: commentsResponse,
      postsRes: postsResponse,
    };
  }

  get documentTitle(): string {
    const cRes = this.state.communityRes;
    return cRes.state == "success"
      ? `${cRes.data.community_view.community.title} - ${this.isoData.site_res.site_view.site.name}`
      : "";
  }

  renderCommunity() {
    switch (this.state.communityRes.state) {
      case "loading":
        return (
          <h5>
            <Spinner large />
          </h5>
        );
      case "success": {
        const res = this.state.communityRes.data;
        const { page } = getCommunityQueryParams();

        return (
          <>
            <HtmlTags
              title={this.documentTitle}
              path={this.context.router.route.match.url}
              description={res.community_view.community.description}
              image={res.community_view.community.icon}
            />

            <div className="row">
<<<<<<< HEAD
              <div className="col-12 col-md-8 col-lg-9">
=======
              <main className="col-12 col-md-8" ref={this.mainContentRef}>
>>>>>>> 25cd564d
                {this.communityInfo(res)}
                <div className="d-block d-md-none">
                  <button
                    className="btn btn-secondary d-inline-block mb-2 me-3"
                    onClick={linkEvent(this, this.handleShowSidebarMobile)}
                  >
                    {I18NextService.i18n.t("sidebar")}{" "}
                    <Icon
                      icon={
                        this.state.showSidebarMobile
                          ? `minus-square`
                          : `plus-square`
                      }
                      classes="icon-inline"
                    />
                  </button>
                  {this.state.showSidebarMobile && this.sidebar(res)}
                </div>
                {this.selects(res)}
                {this.listings(res)}
                <Paginator page={page} onChange={this.handlePageChange} />
<<<<<<< HEAD
              </div>
              <div className="d-none d-md-block col-md-4 col-lg-3">
=======
              </main>
              <aside className="d-none d-md-block col-md-4">
>>>>>>> 25cd564d
                {this.sidebar(res)}
              </aside>
            </div>
          </>
        );
      }
    }
  }

  render() {
    return (
      <div className="community container-lg">{this.renderCommunity()}</div>
    );
  }

  sidebar(res: GetCommunityResponse) {
    const { site_res } = this.isoData;
    // For some reason, this returns an empty vec if it matches the site langs
    const communityLangs =
      res.discussion_languages.length === 0
        ? site_res.all_languages.map(({ id }) => id)
        : res.discussion_languages;

    return (
      <>
        <Sidebar
          community_view={res.community_view}
          moderators={res.moderators}
          admins={site_res.admins}
          enableNsfw={enableNsfw(site_res)}
          editable
          allLanguages={site_res.all_languages}
          siteLanguages={site_res.discussion_languages}
          communityLanguages={communityLangs}
          onDeleteCommunity={this.handleDeleteCommunity}
          onRemoveCommunity={this.handleRemoveCommunity}
          onLeaveModTeam={this.handleAddModToCommunity}
          onFollowCommunity={this.handleFollow}
          onBlockCommunity={this.handleBlockCommunity}
          onPurgeCommunity={this.handlePurgeCommunity}
          onEditCommunity={this.handleEditCommunity}
        />
        {!res.community_view.community.local && res.site && (
          <SiteSidebar site={res.site} showLocal={showLocal(this.isoData)} />
        )}
      </>
    );
  }

  listings(communityRes: GetCommunityResponse) {
    const { dataType } = getCommunityQueryParams();
    const { site_res } = this.isoData;

    if (dataType === DataType.Post) {
      switch (this.state.postsRes.state) {
        case "loading":
          return (
            <h5>
              <Spinner large />
            </h5>
          );
        case "success":
          return (
            <PostListings
              posts={this.state.postsRes.data.posts}
              removeDuplicates
              enableDownvotes={enableDownvotes(site_res)}
              enableNsfw={enableNsfw(site_res)}
              allLanguages={site_res.all_languages}
              siteLanguages={site_res.discussion_languages}
              onBlockPerson={this.handleBlockPerson}
              onPostEdit={this.handlePostEdit}
              onPostVote={this.handlePostVote}
              onPostReport={this.handlePostReport}
              onLockPost={this.handleLockPost}
              onDeletePost={this.handleDeletePost}
              onRemovePost={this.handleRemovePost}
              onSavePost={this.handleSavePost}
              onPurgePerson={this.handlePurgePerson}
              onPurgePost={this.handlePurgePost}
              onBanPerson={this.handleBanPerson}
              onBanPersonFromCommunity={this.handleBanFromCommunity}
              onAddModToCommunity={this.handleAddModToCommunity}
              onAddAdmin={this.handleAddAdmin}
              onTransferCommunity={this.handleTransferCommunity}
              onFeaturePost={this.handleFeaturePost}
            />
          );
      }
    } else {
      switch (this.state.commentsRes.state) {
        case "loading":
          return (
            <h5>
              <Spinner large />
            </h5>
          );
        case "success":
          return (
            <CommentNodes
              nodes={commentsToFlatNodes(this.state.commentsRes.data.comments)}
              viewType={CommentViewType.Flat}
              finished={this.state.finished}
              noIndent
              showContext
              enableDownvotes={enableDownvotes(site_res)}
              moderators={communityRes.moderators}
              admins={site_res.admins}
              allLanguages={site_res.all_languages}
              siteLanguages={site_res.discussion_languages}
              onSaveComment={this.handleSaveComment}
              onBlockPerson={this.handleBlockPerson}
              onDeleteComment={this.handleDeleteComment}
              onRemoveComment={this.handleRemoveComment}
              onCommentVote={this.handleCommentVote}
              onCommentReport={this.handleCommentReport}
              onDistinguishComment={this.handleDistinguishComment}
              onAddModToCommunity={this.handleAddModToCommunity}
              onAddAdmin={this.handleAddAdmin}
              onTransferCommunity={this.handleTransferCommunity}
              onPurgeComment={this.handlePurgeComment}
              onPurgePerson={this.handlePurgePerson}
              onCommentReplyRead={this.handleCommentReplyRead}
              onPersonMentionRead={this.handlePersonMentionRead}
              onBanPersonFromCommunity={this.handleBanFromCommunity}
              onBanPerson={this.handleBanPerson}
              onCreateComment={this.handleCreateComment}
              onEditComment={this.handleEditComment}
            />
          );
      }
    }
  }

  communityInfo(res: GetCommunityResponse) {
    const community = res.community_view.community;

    return (
      community && (
        <div className="mb-2">
          <BannerIconHeader banner={community.banner} icon={community.icon} />
          <h5 className="mb-0 overflow-wrap-anywhere">{community.title}</h5>
          <CommunityLink
            community={community}
            realLink
            useApubName
            muted
            hideAvatar
          />
        </div>
      )
    );
  }

  selects(res: GetCommunityResponse) {
    // let communityRss = this.state.communityRes.map(r =>
    //   communityRSSUrl(r.community_view.community.actor_id, this.state.sort)
    // );
    const { dataType, sort } = getCommunityQueryParams();
    const communityRss = res
      ? communityRSSUrl(res.community_view.community.actor_id, sort)
      : undefined;

    return (
      <div className="mb-3">
        <span className="me-3">
          <DataTypeSelect
            type_={dataType}
            onChange={this.handleDataTypeChange}
          />
        </span>
        <span className="me-2">
          <SortSelect sort={sort} onChange={this.handleSortChange} />
        </span>
        {communityRss && (
          <>
            <a href={communityRss} title="RSS" rel={relTags}>
              <Icon icon="rss" classes="text-muted small" />
            </a>
            <link
              rel="alternate"
              type="application/atom+xml"
              href={communityRss}
            />
          </>
        )}
      </div>
    );
  }

  handlePageChange(page: number) {
    this.updateUrl({ page });
    window.scrollTo(0, 0);
  }

  handleSortChange(sort: SortType) {
    this.updateUrl({ sort, page: 1 });
    window.scrollTo(0, 0);
  }

  handleDataTypeChange(dataType: DataType) {
    this.updateUrl({ dataType, page: 1 });
    window.scrollTo(0, 0);
  }

  handleShowSidebarMobile(i: Community) {
    i.setState(({ showSidebarMobile }) => ({
      showSidebarMobile: !showSidebarMobile,
    }));
  }

  async updateUrl({ dataType, page, sort }: Partial<CommunityProps>) {
    const {
      dataType: urlDataType,
      page: urlPage,
      sort: urlSort,
    } = getCommunityQueryParams();

    const queryParams: QueryParams<CommunityProps> = {
      dataType: getDataTypeString(dataType ?? urlDataType),
      page: (page ?? urlPage).toString(),
      sort: sort ?? urlSort,
    };

    this.props.history.push(
      `/c/${this.props.match.params.name}${getQueryString(queryParams)}`
    );

    await this.fetchData();
  }

  async fetchData() {
    const { dataType, page, sort } = getCommunityQueryParams();
    const { name } = this.props.match.params;

    if (dataType === DataType.Post) {
      this.setState({ postsRes: { state: "loading" } });
      this.setState({
        postsRes: await HttpService.client.getPosts({
          page,
          limit: fetchLimit,
          sort,
          type_: "All",
          community_name: name,
          saved_only: false,
          auth: myAuth(),
        }),
      });
    } else {
      this.setState({ commentsRes: { state: "loading" } });
      this.setState({
        commentsRes: await HttpService.client.getComments({
          page,
          limit: fetchLimit,
          sort: postToCommentSortType(sort),
          type_: "All",
          community_name: name,
          saved_only: false,
          auth: myAuth(),
        }),
      });
    }

    setupTippy();
  }

  async handleDeleteCommunity(form: DeleteCommunity) {
    const deleteCommunityRes = await HttpService.client.deleteCommunity(form);
    this.updateCommunity(deleteCommunityRes);
  }

  async handleAddModToCommunity(form: AddModToCommunity) {
    const addModRes = await HttpService.client.addModToCommunity(form);
    this.updateModerators(addModRes);
  }

  async handleFollow(form: FollowCommunity) {
    const followCommunityRes = await HttpService.client.followCommunity(form);
    this.updateCommunity(followCommunityRes);

    // Update myUserInfo
    if (followCommunityRes.state == "success") {
      const communityId = followCommunityRes.data.community_view.community.id;
      const mui = UserService.Instance.myUserInfo;
      if (mui) {
        mui.follows = mui.follows.filter(i => i.community.id != communityId);
      }
    }
  }

  async handlePurgeCommunity(form: PurgeCommunity) {
    const purgeCommunityRes = await HttpService.client.purgeCommunity(form);
    this.purgeItem(purgeCommunityRes);
  }

  async handlePurgePerson(form: PurgePerson) {
    const purgePersonRes = await HttpService.client.purgePerson(form);
    this.purgeItem(purgePersonRes);
  }

  async handlePurgeComment(form: PurgeComment) {
    const purgeCommentRes = await HttpService.client.purgeComment(form);
    this.purgeItem(purgeCommentRes);
  }

  async handlePurgePost(form: PurgePost) {
    const purgeRes = await HttpService.client.purgePost(form);
    this.purgeItem(purgeRes);
  }

  async handleBlockCommunity(form: BlockCommunity) {
    const blockCommunityRes = await HttpService.client.blockCommunity(form);
    if (blockCommunityRes.state == "success") {
      updateCommunityBlock(blockCommunityRes.data);
      this.setState(s => {
        if (s.communityRes.state == "success") {
          s.communityRes.data.community_view.blocked =
            blockCommunityRes.data.blocked;
        }
      });
    }
  }

  async handleBlockPerson(form: BlockPerson) {
    const blockPersonRes = await HttpService.client.blockPerson(form);
    if (blockPersonRes.state == "success") {
      updatePersonBlock(blockPersonRes.data);
    }
  }

  async handleRemoveCommunity(form: RemoveCommunity) {
    const removeCommunityRes = await HttpService.client.removeCommunity(form);
    this.updateCommunity(removeCommunityRes);
  }

  async handleEditCommunity(form: EditCommunity) {
    const res = await HttpService.client.editCommunity(form);
    this.updateCommunity(res);

    return res;
  }

  async handleCreateComment(form: CreateComment) {
    const createCommentRes = await HttpService.client.createComment(form);
    this.createAndUpdateComments(createCommentRes);

    return createCommentRes;
  }

  async handleEditComment(form: EditComment) {
    const editCommentRes = await HttpService.client.editComment(form);
    this.findAndUpdateComment(editCommentRes);

    return editCommentRes;
  }

  async handleDeleteComment(form: DeleteComment) {
    const deleteCommentRes = await HttpService.client.deleteComment(form);
    this.findAndUpdateComment(deleteCommentRes);
  }

  async handleDeletePost(form: DeletePost) {
    const deleteRes = await HttpService.client.deletePost(form);
    this.findAndUpdatePost(deleteRes);
  }

  async handleRemovePost(form: RemovePost) {
    const removeRes = await HttpService.client.removePost(form);
    this.findAndUpdatePost(removeRes);
  }

  async handleRemoveComment(form: RemoveComment) {
    const removeCommentRes = await HttpService.client.removeComment(form);
    this.findAndUpdateComment(removeCommentRes);
  }

  async handleSaveComment(form: SaveComment) {
    const saveCommentRes = await HttpService.client.saveComment(form);
    this.findAndUpdateComment(saveCommentRes);
  }

  async handleSavePost(form: SavePost) {
    const saveRes = await HttpService.client.savePost(form);
    this.findAndUpdatePost(saveRes);
  }

  async handleFeaturePost(form: FeaturePost) {
    const featureRes = await HttpService.client.featurePost(form);
    this.findAndUpdatePost(featureRes);
  }

  async handleCommentVote(form: CreateCommentLike) {
    const voteRes = await HttpService.client.likeComment(form);
    this.findAndUpdateComment(voteRes);
  }

  async handlePostEdit(form: EditPost) {
    const res = await HttpService.client.editPost(form);
    this.findAndUpdatePost(res);
  }

  async handlePostVote(form: CreatePostLike) {
    const voteRes = await HttpService.client.likePost(form);
    this.findAndUpdatePost(voteRes);
  }

  async handleCommentReport(form: CreateCommentReport) {
    const reportRes = await HttpService.client.createCommentReport(form);
    if (reportRes.state == "success") {
      toast(I18NextService.i18n.t("report_created"));
    }
  }

  async handlePostReport(form: CreatePostReport) {
    const reportRes = await HttpService.client.createPostReport(form);
    if (reportRes.state == "success") {
      toast(I18NextService.i18n.t("report_created"));
    }
  }

  async handleLockPost(form: LockPost) {
    const lockRes = await HttpService.client.lockPost(form);
    this.findAndUpdatePost(lockRes);
  }

  async handleDistinguishComment(form: DistinguishComment) {
    const distinguishRes = await HttpService.client.distinguishComment(form);
    this.findAndUpdateComment(distinguishRes);
  }

  async handleAddAdmin(form: AddAdmin) {
    const addAdminRes = await HttpService.client.addAdmin(form);

    if (addAdminRes.state == "success") {
      this.setState(s => ((s.siteRes.admins = addAdminRes.data.admins), s));
    }
  }

  async handleTransferCommunity(form: TransferCommunity) {
    const transferCommunityRes = await HttpService.client.transferCommunity(
      form
    );
    toast(I18NextService.i18n.t("transfer_community"));
    this.updateCommunityFull(transferCommunityRes);
  }

  async handleCommentReplyRead(form: MarkCommentReplyAsRead) {
    const readRes = await HttpService.client.markCommentReplyAsRead(form);
    this.findAndUpdateCommentReply(readRes);
  }

  async handlePersonMentionRead(form: MarkPersonMentionAsRead) {
    // TODO not sure what to do here. Maybe it is actually optional, because post doesn't need it.
    await HttpService.client.markPersonMentionAsRead(form);
  }

  async handleBanFromCommunity(form: BanFromCommunity) {
    const banRes = await HttpService.client.banFromCommunity(form);
    this.updateBanFromCommunity(banRes);
  }

  async handleBanPerson(form: BanPerson) {
    const banRes = await HttpService.client.banPerson(form);
    this.updateBan(banRes);
  }

  updateBanFromCommunity(banRes: RequestState<BanFromCommunityResponse>) {
    // Maybe not necessary
    if (banRes.state == "success") {
      this.setState(s => {
        if (s.postsRes.state == "success") {
          s.postsRes.data.posts
            .filter(c => c.creator.id == banRes.data.person_view.person.id)
            .forEach(
              c => (c.creator_banned_from_community = banRes.data.banned)
            );
        }
        if (s.commentsRes.state == "success") {
          s.commentsRes.data.comments
            .filter(c => c.creator.id == banRes.data.person_view.person.id)
            .forEach(
              c => (c.creator_banned_from_community = banRes.data.banned)
            );
        }
        return s;
      });
    }
  }

  updateBan(banRes: RequestState<BanPersonResponse>) {
    // Maybe not necessary
    if (banRes.state == "success") {
      this.setState(s => {
        if (s.postsRes.state == "success") {
          s.postsRes.data.posts
            .filter(c => c.creator.id == banRes.data.person_view.person.id)
            .forEach(c => (c.creator.banned = banRes.data.banned));
        }
        if (s.commentsRes.state == "success") {
          s.commentsRes.data.comments
            .filter(c => c.creator.id == banRes.data.person_view.person.id)
            .forEach(c => (c.creator.banned = banRes.data.banned));
        }
        return s;
      });
    }
  }

  updateCommunity(res: RequestState<CommunityResponse>) {
    this.setState(s => {
      if (s.communityRes.state == "success" && res.state == "success") {
        s.communityRes.data.community_view = res.data.community_view;
        s.communityRes.data.discussion_languages =
          res.data.discussion_languages;
      }
      return s;
    });
  }

  updateCommunityFull(res: RequestState<GetCommunityResponse>) {
    this.setState(s => {
      if (s.communityRes.state == "success" && res.state == "success") {
        s.communityRes.data.community_view = res.data.community_view;
        s.communityRes.data.moderators = res.data.moderators;
      }
      return s;
    });
  }

  purgeItem(purgeRes: RequestState<PurgeItemResponse>) {
    if (purgeRes.state == "success") {
      toast(I18NextService.i18n.t("purge_success"));
      this.context.router.history.push(`/`);
    }
  }

  findAndUpdateComment(res: RequestState<CommentResponse>) {
    this.setState(s => {
      if (s.commentsRes.state == "success" && res.state == "success") {
        s.commentsRes.data.comments = editComment(
          res.data.comment_view,
          s.commentsRes.data.comments
        );
        s.finished.set(res.data.comment_view.comment.id, true);
      }
      return s;
    });
  }

  createAndUpdateComments(res: RequestState<CommentResponse>) {
    this.setState(s => {
      if (s.commentsRes.state == "success" && res.state == "success") {
        s.commentsRes.data.comments.unshift(res.data.comment_view);

        // Set finished for the parent
        s.finished.set(
          getCommentParentId(res.data.comment_view.comment) ?? 0,
          true
        );
      }
      return s;
    });
  }

  findAndUpdateCommentReply(res: RequestState<CommentReplyResponse>) {
    this.setState(s => {
      if (s.commentsRes.state == "success" && res.state == "success") {
        s.commentsRes.data.comments = editWith(
          res.data.comment_reply_view,
          s.commentsRes.data.comments
        );
      }
      return s;
    });
  }

  findAndUpdatePost(res: RequestState<PostResponse>) {
    this.setState(s => {
      if (s.postsRes.state == "success" && res.state == "success") {
        s.postsRes.data.posts = editPost(
          res.data.post_view,
          s.postsRes.data.posts
        );
      }
      return s;
    });
  }

  updateModerators(res: RequestState<AddModToCommunityResponse>) {
    // Update the moderators
    this.setState(s => {
      if (s.communityRes.state == "success" && res.state == "success") {
        s.communityRes.data.moderators = res.data.moderators;
      }
      return s;
    });
  }
}<|MERGE_RESOLUTION|>--- conflicted
+++ resolved
@@ -317,11 +317,10 @@
             />
 
             <div className="row">
-<<<<<<< HEAD
-              <div className="col-12 col-md-8 col-lg-9">
-=======
-              <main className="col-12 col-md-8" ref={this.mainContentRef}>
->>>>>>> 25cd564d
+              <main
+                className="col-12 col-md-8 col-lg-9"
+                ref={this.mainContentRef}
+              >
                 {this.communityInfo(res)}
                 <div className="d-block d-md-none">
                   <button
@@ -343,13 +342,8 @@
                 {this.selects(res)}
                 {this.listings(res)}
                 <Paginator page={page} onChange={this.handlePageChange} />
-<<<<<<< HEAD
-              </div>
-              <div className="d-none d-md-block col-md-4 col-lg-3">
-=======
               </main>
-              <aside className="d-none d-md-block col-md-4">
->>>>>>> 25cd564d
+              <aside className="d-none d-md-block col-md-4 col-lg-3">
                 {this.sidebar(res)}
               </aside>
             </div>
