--- conflicted
+++ resolved
@@ -63,7 +63,7 @@
 import { HttpService, RequestState } from "../../services/HttpService";
 import {
   QueryParams,
-  WithPromiseKeys,
+  RouteDataResponse,
   commentsToFlatNodes,
   communityRSSUrl,
   editComment,
@@ -101,11 +101,11 @@
 import { PostListings } from "../post/post-listings";
 import { CommunityLink } from "./community-link";
 
-interface CommunityData {
+type CommunityData = RouteDataResponse<{
   communityResponse: GetCommunityResponse;
   postsResponse?: GetPostsResponse;
   commentsResponse?: GetCommentsResponse;
-}
+}>;
 
 interface State {
   communityRes: RequestState<GetCommunityResponse>;
@@ -147,12 +147,7 @@
   RouteComponentProps<{ name: string }>,
   State
 > {
-<<<<<<< HEAD
   private isoData = setIsoData<CommunityData>(this.context);
-  private subscription?: Subscription;
-=======
-  private isoData = setIsoData(this.context);
->>>>>>> d75e0506
   state: State = {
     communityRes: { state: "empty" },
     postsRes: { state: "empty" },
@@ -205,43 +200,38 @@
     this.handleFeaturePost = this.handleFeaturePost.bind(this);
 
     // Only fetch the data if coming from another route
-<<<<<<< HEAD
-    if (this.isoData.path == this.context.router.route.match.url) {
-      const { communityResponse, commentsResponse, postsResponse } =
-        this.isoData.routeData;
+    if (FirstLoadService.isFirstLoad) {
+      const {
+        communityResponse: communityRes,
+        commentsResponse: commentsRes,
+        postsResponse: postsRes,
+      } = this.isoData.routeData;
 
       this.state = {
         ...this.state,
-        communityRes: communityResponse,
-      };
-
-      if (postsResponse) {
-        this.state = { ...this.state, posts: postsResponse.posts };
-      }
-
-      if (commentsResponse) {
-        this.state = { ...this.state, comments: commentsResponse.comments };
-      }
-
-      this.state = {
-        ...this.state,
-        communityLoading: false,
-        listingsLoading: false,
-      };
-    } else {
-      this.fetchCommunity();
-      this.fetchData();
-=======
-    if (FirstLoadService.isFirstLoad) {
-      const [communityRes, postsRes, commentsRes] = this.isoData.routeData;
-      this.state = {
-        ...this.state,
-        communityRes,
-        postsRes,
-        commentsRes,
         isIsomorphic: true,
       };
->>>>>>> d75e0506
+
+      if (communityRes.state === "success") {
+        this.state = {
+          ...this.state,
+          communityRes,
+        };
+      }
+
+      if (postsRes?.state === "success") {
+        this.state = {
+          ...this.state,
+          postsRes,
+        };
+      }
+
+      if (commentsRes?.state === "success") {
+        this.state = {
+          ...this.state,
+          commentsRes,
+        };
+      }
     }
   }
 
@@ -267,23 +257,15 @@
     saveScrollPosition(this.context);
   }
 
-  static fetchInitialData({
+  static async fetchInitialData({
     client,
     path,
     query: { dataType: urlDataType, page: urlPage, sort: urlSort },
     auth,
-<<<<<<< HEAD
-  }: InitialFetchRequest<
-    QueryParams<CommunityProps>
-  >): WithPromiseKeys<CommunityData> {
+  }: InitialFetchRequest<QueryParams<CommunityProps>>): Promise<
+    Promise<CommunityData>
+  > {
     const pathSplit = path.split("/");
-=======
-  }: InitialFetchRequest<QueryParams<CommunityProps>>): Promise<
-    RequestState<any>
-  >[] {
-    const pathSplit = path.split("/");
-    const promises: Promise<RequestState<any>>[] = [];
->>>>>>> d75e0506
 
     const communityName = pathSplit[2];
     const communityForm: GetCommunity = {
@@ -297,8 +279,9 @@
 
     const page = getPageFromString(urlPage);
 
-    let postsResponse: Promise<GetPostsResponse> | undefined = undefined;
-    let commentsResponse: Promise<GetCommentsResponse> | undefined = undefined;
+    let postsResponse: RequestState<GetPostsResponse> | undefined = undefined;
+    let commentsResponse: RequestState<GetCommentsResponse> | undefined =
+      undefined;
 
     if (dataType === DataType.Post) {
       const getPostsForm: GetPosts = {
@@ -310,13 +293,8 @@
         saved_only: false,
         auth,
       };
-<<<<<<< HEAD
-
-      postsResponse = client.getPosts(getPostsForm);
-=======
-      promises.push(client.getPosts(getPostsForm));
-      promises.push(Promise.resolve({ state: "empty" }));
->>>>>>> d75e0506
+
+      postsResponse = await client.getPosts(getPostsForm);
     } else {
       const getCommentsForm: GetComments = {
         community_name: communityName,
@@ -327,17 +305,12 @@
         saved_only: false,
         auth,
       };
-<<<<<<< HEAD
-
-      commentsResponse = client.getComments(getCommentsForm);
-=======
-      promises.push(Promise.resolve({ state: "empty" }));
-      promises.push(client.getComments(getCommentsForm));
->>>>>>> d75e0506
+
+      commentsResponse = await client.getComments(getCommentsForm);
     }
 
     return {
-      communityResponse: client.getCommunity(communityForm),
+      communityResponse: await client.getCommunity(communityForm),
       commentsResponse,
       postsResponse,
     };
