--- conflicted
+++ resolved
@@ -131,41 +131,6 @@
     const myUSerInfo = UserService.Instance.myUserInfo;
     const { name, actor_id } = this.props.community_view.community;
     return (
-<<<<<<< HEAD
-      <div>
-        <div className="card border-secondary mb-3">
-          <div className="card-body">
-            {this.communityTitle()}
-            {this.props.editable && this.adminButtons()}
-            {myUSerInfo && this.subscribe()}
-            {this.canPost && this.createPost()}
-            {myUSerInfo && this.blockCommunity()}
-            {!myUSerInfo && (
-              <div className="alert alert-info" role="alert">
-                <T
-                  i18nKey="community_not_logged_in_alert"
-                  interpolation={{
-                    community: name,
-                    instance: hostname(actor_id),
-                  }}
-                >
-                  #<code className="user-select-all">#</code>#
-                </T>
-              </div>
-            )}
-          </div>
-        </div>
-        <div className="card border-secondary mb-3">
-          <div className="card-body">
-            {this.description()}
-            <Badges
-              online={this.props.online}
-              community_view={this.props.community_view}
-              counts={this.props.community_view.counts}
-            />
-            {this.mods()}
-          </div>
-=======
       <aside className="mb-3">
         <div id="sidebarContainer">
           <section id="sidebarMain" className="card border-secondary mb-3">
@@ -193,11 +158,13 @@
           <section id="sidebarInfo" className="card border-secondary mb-3">
             <div className="card-body">
               {this.description()}
-              {this.badges()}
+              <Badges
+                community_view={this.props.community_view}
+                counts={this.props.community_view.counts}
+              />
               {this.mods()}
             </div>
           </section>
->>>>>>> 1242d8d4
         </div>
       </aside>
     );
@@ -269,96 +236,6 @@
     );
   }
 
-<<<<<<< HEAD
-=======
-  badges() {
-    const community_view = this.props.community_view;
-    const counts = community_view.counts;
-    return (
-      <ul className="my-1 list-inline">
-        <li
-          className="list-inline-item badge badge-secondary pointer"
-          data-tippy-content={i18n.t("active_users_in_the_last_day", {
-            count: Number(counts.users_active_day),
-            formattedCount: numToSI(counts.users_active_day),
-          })}
-        >
-          {i18n.t("number_of_users", {
-            count: Number(counts.users_active_day),
-            formattedCount: numToSI(counts.users_active_day),
-          })}{" "}
-          / {i18n.t("day")}
-        </li>
-        <li
-          className="list-inline-item badge badge-secondary pointer"
-          data-tippy-content={i18n.t("active_users_in_the_last_week", {
-            count: Number(counts.users_active_week),
-            formattedCount: numToSI(counts.users_active_week),
-          })}
-        >
-          {i18n.t("number_of_users", {
-            count: Number(counts.users_active_week),
-            formattedCount: numToSI(counts.users_active_week),
-          })}{" "}
-          / {i18n.t("week")}
-        </li>
-        <li
-          className="list-inline-item badge badge-secondary pointer"
-          data-tippy-content={i18n.t("active_users_in_the_last_month", {
-            count: Number(counts.users_active_month),
-            formattedCount: numToSI(counts.users_active_month),
-          })}
-        >
-          {i18n.t("number_of_users", {
-            count: Number(counts.users_active_month),
-            formattedCount: numToSI(counts.users_active_month),
-          })}{" "}
-          / {i18n.t("month")}
-        </li>
-        <li
-          className="list-inline-item badge badge-secondary pointer"
-          data-tippy-content={i18n.t("active_users_in_the_last_six_months", {
-            count: Number(counts.users_active_half_year),
-            formattedCount: numToSI(counts.users_active_half_year),
-          })}
-        >
-          {i18n.t("number_of_users", {
-            count: Number(counts.users_active_half_year),
-            formattedCount: numToSI(counts.users_active_half_year),
-          })}{" "}
-          / {i18n.t("number_of_months", { count: 6, formattedCount: 6 })}
-        </li>
-        <li className="list-inline-item badge badge-secondary">
-          {i18n.t("number_of_subscribers", {
-            count: Number(counts.subscribers),
-            formattedCount: numToSI(counts.subscribers),
-          })}
-        </li>
-        <li className="list-inline-item badge badge-secondary">
-          {i18n.t("number_of_posts", {
-            count: Number(counts.posts),
-            formattedCount: numToSI(counts.posts),
-          })}
-        </li>
-        <li className="list-inline-item badge badge-secondary">
-          {i18n.t("number_of_comments", {
-            count: Number(counts.comments),
-            formattedCount: numToSI(counts.comments),
-          })}
-        </li>
-        <li className="list-inline-item">
-          <Link
-            className="badge badge-primary"
-            to={`/modlog/${this.props.community_view.community.id}`}
-          >
-            {i18n.t("modlog")}
-          </Link>
-        </li>
-      </ul>
-    );
-  }
-
->>>>>>> 1242d8d4
   mods() {
     return (
       <ul className="list-inline small">
