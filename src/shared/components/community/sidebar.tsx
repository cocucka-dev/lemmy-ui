import { Component, InfernoNode, linkEvent } from "inferno";
import { T } from "inferno-i18next-dess";
import { Link } from "inferno-router";
import {
  AddModToCommunity,
  BlockCommunity,
  CommunityModeratorView,
  CommunityView,
  DeleteCommunity,
  EditCommunity,
  FollowCommunity,
  Language,
  PersonView,
  PurgeCommunity,
  RemoveCommunity,
} from "lemmy-js-client";
import { i18n } from "../../i18next";
import { UserService } from "../../services";
import {
  getUnixTime,
  hostname,
  mdToHtml,
  myAuthRequired,
} from "../../utils";
<<<<<<< HEAD
import { amAdmin } from "../../utils/roles/am-admin";
import { amMod } from "../../utils/roles/am-mod";
import { amTopMod } from "../../utils/roles/am-top-mod";
=======
import { Badges } from "../common/badges";
>>>>>>> 4bdddb17
import { BannerIconHeader } from "../common/banner-icon-header";
import { Icon, PurgeWarning, Spinner } from "../common/icon";
import { CommunityForm } from "../community/community-form";
import { CommunityLink } from "../community/community-link";
import { PersonListing } from "../person/person-listing";

interface SidebarProps {
  community_view: CommunityView;
  moderators: CommunityModeratorView[];
  admins: PersonView[];
  allLanguages: Language[];
  siteLanguages: number[];
  communityLanguages?: number[];
  enableNsfw?: boolean;
  showIcon?: boolean;
  editable?: boolean;
  onDeleteCommunity(form: DeleteCommunity): void;
  onRemoveCommunity(form: RemoveCommunity): void;
  onLeaveModTeam(form: AddModToCommunity): void;
  onFollowCommunity(form: FollowCommunity): void;
  onBlockCommunity(form: BlockCommunity): void;
  onPurgeCommunity(form: PurgeCommunity): void;
  onEditCommunity(form: EditCommunity): void;
}

interface SidebarState {
  removeReason?: string;
  removeExpires?: string;
  showEdit: boolean;
  showRemoveDialog: boolean;
  showPurgeDialog: boolean;
  purgeReason?: string;
  showConfirmLeaveModTeam: boolean;
  deleteCommunityLoading: boolean;
  removeCommunityLoading: boolean;
  leaveModTeamLoading: boolean;
  followCommunityLoading: boolean;
  purgeCommunityLoading: boolean;
}

export class Sidebar extends Component<SidebarProps, SidebarState> {
  state: SidebarState = {
    showEdit: false,
    showRemoveDialog: false,
    showPurgeDialog: false,
    showConfirmLeaveModTeam: false,
    deleteCommunityLoading: false,
    removeCommunityLoading: false,
    leaveModTeamLoading: false,
    followCommunityLoading: false,
    purgeCommunityLoading: false,
  };

  constructor(props: any, context: any) {
    super(props, context);
    this.handleEditCancel = this.handleEditCancel.bind(this);
  }

  componentWillReceiveProps(
    nextProps: Readonly<{ children?: InfernoNode } & SidebarProps>
  ): void {
    if (this.props.moderators != nextProps.moderators) {
      this.setState({
        showConfirmLeaveModTeam: false,
      });
    }

    if (this.props.community_view != nextProps.community_view) {
      this.setState({
        showEdit: false,
        showPurgeDialog: false,
        showRemoveDialog: false,
        deleteCommunityLoading: false,
        removeCommunityLoading: false,
        leaveModTeamLoading: false,
        followCommunityLoading: false,
        purgeCommunityLoading: false,
      });
    }
  }

  render() {
    return (
      <div>
        {!this.state.showEdit ? (
          this.sidebar()
        ) : (
          <CommunityForm
            community_view={this.props.community_view}
            allLanguages={this.props.allLanguages}
            siteLanguages={this.props.siteLanguages}
            communityLanguages={this.props.communityLanguages}
            onUpsertCommunity={this.props.onEditCommunity}
            onCancel={this.handleEditCancel}
            enableNsfw={this.props.enableNsfw}
          />
        )}
      </div>
    );
  }

  sidebar() {
    const myUSerInfo = UserService.Instance.myUserInfo;
    const { name, actor_id } = this.props.community_view.community;
    return (
      <aside className="mb-3">
        <div id="sidebarContainer">
          <section id="sidebarMain" className="card border-secondary mb-3">
            <div className="card-body">
              {this.communityTitle()}
              {this.props.editable && this.adminButtons()}
              {myUSerInfo && this.subscribe()}
              {this.canPost && this.createPost()}
              {myUSerInfo && this.blockCommunity()}
              {!myUSerInfo && (
                <div className="alert alert-info" role="alert">
                  <T
                    i18nKey="community_not_logged_in_alert"
                    interpolation={{
                      community: name,
                      instance: hostname(actor_id),
                    }}
                  >
                    #<code className="user-select-all">#</code>#
                  </T>
                </div>
              )}
            </div>
          </section>
          <section id="sidebarInfo" className="card border-secondary mb-3">
            <div className="card-body">
              {this.description()}
              <Badges
                communityId={this.props.community_view.community.id}
                counts={this.props.community_view.counts}
              />
              {this.mods()}
            </div>
          </section>
        </div>
      </aside>
    );
  }

  communityTitle() {
    const community = this.props.community_view.community;
    const subscribed = this.props.community_view.subscribed;
    return (
      <div>
        <h5 className="mb-0">
          {this.props.showIcon && !community.removed && (
            <BannerIconHeader icon={community.icon} banner={community.banner} />
          )}
          <span className="mr-2">
            <CommunityLink community={community} hideAvatar />
          </span>
          {subscribed === "Subscribed" && (
            <button
              className="btn btn-secondary btn-sm mr-2"
              onClick={linkEvent(this, this.handleUnfollowCommunity)}
            >
              {this.state.followCommunityLoading ? (
                <Spinner />
              ) : (
                <>
                  <Icon icon="check" classes="icon-inline text-success mr-1" />
                  {i18n.t("joined")}
                </>
              )}
            </button>
          )}
          {subscribed === "Pending" && (
            <button
              className="btn btn-warning mr-2"
              onClick={linkEvent(this, this.handleUnfollowCommunity)}
            >
              {this.state.followCommunityLoading ? (
                <Spinner />
              ) : (
                i18n.t("subscribe_pending")
              )}
            </button>
          )}
          {community.removed && (
            <small className="mr-2 text-muted font-italic">
              {i18n.t("removed")}
            </small>
          )}
          {community.deleted && (
            <small className="mr-2 text-muted font-italic">
              {i18n.t("deleted")}
            </small>
          )}
          {community.nsfw && (
            <small className="mr-2 text-muted font-italic">
              {i18n.t("nsfw")}
            </small>
          )}
        </h5>
        <CommunityLink
          community={community}
          realLink
          useApubName
          muted
          hideAvatar
        />
      </div>
    );
  }

  mods() {
    return (
      <ul className="list-inline small">
        <li className="list-inline-item">{i18n.t("mods")}: </li>
        {this.props.moderators.map(mod => (
          <li key={mod.moderator.id} className="list-inline-item">
            <PersonListing person={mod.moderator} />
          </li>
        ))}
      </ul>
    );
  }

  createPost() {
    const cv = this.props.community_view;
    return (
      <Link
        className={`btn btn-secondary btn-block mb-2 ${
          cv.community.deleted || cv.community.removed ? "no-click" : ""
        }`}
        to={`/create_post?communityId=${cv.community.id}`}
      >
        {i18n.t("create_a_post")}
      </Link>
    );
  }

  subscribe() {
    const community_view = this.props.community_view;
    return (
      <div className="mb-2">
        {community_view.subscribed == "NotSubscribed" && (
          <button
            className="btn btn-secondary btn-block"
            onClick={linkEvent(this, this.handleFollowCommunity)}
          >
            {this.state.followCommunityLoading ? (
              <Spinner />
            ) : (
              i18n.t("subscribe")
            )}
          </button>
        )}
      </div>
    );
  }

  blockCommunity() {
    const { subscribed, blocked } = this.props.community_view;

    return (
      <div className="mb-2">
        {subscribed == "NotSubscribed" && (
          <button
            className="btn btn-danger btn-block"
            onClick={linkEvent(this, this.handleBlockCommunity)}
          >
            {i18n.t(blocked ? "unblock_community" : "block_community")}
          </button>
        )}
      </div>
    );
  }

  description() {
    const desc = this.props.community_view.community.description;
    return (
      desc && (
        <div className="md-div" dangerouslySetInnerHTML={mdToHtml(desc)} />
      )
    );
  }

  adminButtons() {
    const community_view = this.props.community_view;
    return (
      <>
        <ul className="list-inline mb-1 text-muted font-weight-bold">
          {amMod(this.props.moderators) && (
            <>
              <li className="list-inline-item-action">
                <button
                  className="btn btn-link text-muted d-inline-block"
                  onClick={linkEvent(this, this.handleEditClick)}
                  data-tippy-content={i18n.t("edit")}
                  aria-label={i18n.t("edit")}
                >
                  <Icon icon="edit" classes="icon-inline" />
                </button>
              </li>
              {!amTopMod(this.props.moderators) &&
                (!this.state.showConfirmLeaveModTeam ? (
                  <li className="list-inline-item-action">
                    <button
                      className="btn btn-link text-muted d-inline-block"
                      onClick={linkEvent(
                        this,
                        this.handleShowConfirmLeaveModTeamClick
                      )}
                    >
                      {i18n.t("leave_mod_team")}
                    </button>
                  </li>
                ) : (
                  <>
                    <li className="list-inline-item-action">
                      {i18n.t("are_you_sure")}
                    </li>
                    <li className="list-inline-item-action">
                      <button
                        className="btn btn-link text-muted d-inline-block"
                        onClick={linkEvent(this, this.handleLeaveModTeam)}
                      >
                        {i18n.t("yes")}
                      </button>
                    </li>
                    <li className="list-inline-item-action">
                      <button
                        className="btn btn-link text-muted d-inline-block"
                        onClick={linkEvent(
                          this,
                          this.handleCancelLeaveModTeamClick
                        )}
                      >
                        {i18n.t("no")}
                      </button>
                    </li>
                  </>
                ))}
              {amTopMod(this.props.moderators) && (
                <li className="list-inline-item-action">
                  <button
                    className="btn btn-link text-muted d-inline-block"
                    onClick={linkEvent(this, this.handleDeleteCommunity)}
                    data-tippy-content={
                      !community_view.community.deleted
                        ? i18n.t("delete")
                        : i18n.t("restore")
                    }
                    aria-label={
                      !community_view.community.deleted
                        ? i18n.t("delete")
                        : i18n.t("restore")
                    }
                  >
                    {this.state.deleteCommunityLoading ? (
                      <Spinner />
                    ) : (
                      <Icon
                        icon="trash"
                        classes={`icon-inline ${
                          community_view.community.deleted && "text-danger"
                        }`}
                      />
                    )}{" "}
                  </button>
                </li>
              )}
            </>
          )}
          {amAdmin() && (
            <li className="list-inline-item">
              {!this.props.community_view.community.removed ? (
                <button
                  className="btn btn-link text-muted d-inline-block"
                  onClick={linkEvent(this, this.handleModRemoveShow)}
                >
                  {i18n.t("remove")}
                </button>
              ) : (
                <button
                  className="btn btn-link text-muted d-inline-block"
                  onClick={linkEvent(this, this.handleRemoveCommunity)}
                >
                  {this.state.removeCommunityLoading ? (
                    <Spinner />
                  ) : (
                    i18n.t("restore")
                  )}
                </button>
              )}
              <button
                className="btn btn-link text-muted d-inline-block"
                onClick={linkEvent(this, this.handlePurgeCommunityShow)}
                aria-label={i18n.t("purge_community")}
              >
                {i18n.t("purge_community")}
              </button>
            </li>
          )}
        </ul>
        {this.state.showRemoveDialog && (
          <form onSubmit={linkEvent(this, this.handleRemoveCommunity)}>
            <div className="form-group">
              <label className="col-form-label" htmlFor="remove-reason">
                {i18n.t("reason")}
              </label>
              <input
                type="text"
                id="remove-reason"
                className="form-control mr-2"
                placeholder={i18n.t("optional")}
                value={this.state.removeReason}
                onInput={linkEvent(this, this.handleModRemoveReasonChange)}
              />
            </div>
            {/* TODO hold off on expires for now */}
            {/* <div class="form-group row"> */}
            {/*   <label class="col-form-label">Expires</label> */}
            {/*   <input type="date" class="form-control mr-2" placeholder={i18n.t('expires')} value={this.state.removeExpires} onInput={linkEvent(this, this.handleModRemoveExpiresChange)} /> */}
            {/* </div> */}
            <div className="form-group">
              <button type="submit" className="btn btn-secondary">
                {this.state.removeCommunityLoading ? (
                  <Spinner />
                ) : (
                  i18n.t("remove_community")
                )}
              </button>
            </div>
          </form>
        )}
        {this.state.showPurgeDialog && (
          <form onSubmit={linkEvent(this, this.handlePurgeCommunity)}>
            <div className="form-group">
              <PurgeWarning />
            </div>
            <div className="form-group">
              <label className="sr-only" htmlFor="purge-reason">
                {i18n.t("reason")}
              </label>
              <input
                type="text"
                id="purge-reason"
                className="form-control mr-2"
                placeholder={i18n.t("reason")}
                value={this.state.purgeReason}
                onInput={linkEvent(this, this.handlePurgeReasonChange)}
              />
            </div>
            <div className="form-group">
              {this.state.purgeCommunityLoading ? (
                <Spinner />
              ) : (
                <button
                  type="submit"
                  className="btn btn-secondary"
                  aria-label={i18n.t("purge_community")}
                >
                  {i18n.t("purge_community")}
                </button>
              )}
            </div>
          </form>
        )}
      </>
    );
  }

  handleEditClick(i: Sidebar) {
    i.setState({ showEdit: true });
  }

  handleEditCancel() {
    this.setState({ showEdit: false });
  }

  handleShowConfirmLeaveModTeamClick(i: Sidebar) {
    i.setState({ showConfirmLeaveModTeam: true });
  }

  handleCancelLeaveModTeamClick(i: Sidebar) {
    i.setState({ showConfirmLeaveModTeam: false });
  }

  get canPost(): boolean {
    return (
      !this.props.community_view.community.posting_restricted_to_mods ||
      amMod(this.props.moderators) ||
      amAdmin()
    );
  }

  handleModRemoveShow(i: Sidebar) {
    i.setState({ showRemoveDialog: true });
  }

  handleModRemoveReasonChange(i: Sidebar, event: any) {
    i.setState({ removeReason: event.target.value });
  }

  handleModRemoveExpiresChange(i: Sidebar, event: any) {
    i.setState({ removeExpires: event.target.value });
  }

  handlePurgeCommunityShow(i: Sidebar) {
    i.setState({ showPurgeDialog: true, showRemoveDialog: false });
  }

  handlePurgeReasonChange(i: Sidebar, event: any) {
    i.setState({ purgeReason: event.target.value });
  }

  // TODO Do we need two of these?
  handleUnfollowCommunity(i: Sidebar) {
    i.setState({ followCommunityLoading: true });
    i.props.onFollowCommunity({
      community_id: i.props.community_view.community.id,
      follow: false,
      auth: myAuthRequired(),
    });
  }

  handleFollowCommunity(i: Sidebar) {
    i.setState({ followCommunityLoading: true });
    i.props.onFollowCommunity({
      community_id: i.props.community_view.community.id,
      follow: true,
      auth: myAuthRequired(),
    });
  }

  handleBlockCommunity(i: Sidebar) {
    const { community, blocked } = i.props.community_view;

    i.props.onBlockCommunity({
      community_id: community.id,
      block: !blocked,
      auth: myAuthRequired(),
    });
  }

  handleLeaveModTeam(i: Sidebar) {
    const myId = UserService.Instance.myUserInfo?.local_user_view.person.id;
    if (myId) {
      i.setState({ leaveModTeamLoading: true });
      i.props.onLeaveModTeam({
        community_id: i.props.community_view.community.id,
        person_id: 92,
        added: false,
        auth: myAuthRequired(),
      });
    }
  }

  handleDeleteCommunity(i: Sidebar) {
    i.setState({ deleteCommunityLoading: true });
    i.props.onDeleteCommunity({
      community_id: i.props.community_view.community.id,
      deleted: !i.props.community_view.community.deleted,
      auth: myAuthRequired(),
    });
  }

  handleRemoveCommunity(i: Sidebar, event: any) {
    event.preventDefault();
    i.setState({ removeCommunityLoading: true });
    i.props.onRemoveCommunity({
      community_id: i.props.community_view.community.id,
      removed: !i.props.community_view.community.removed,
      reason: i.state.removeReason,
      expires: getUnixTime(i.state.removeExpires), // TODO fix this
      auth: myAuthRequired(),
    });
  }

  handlePurgeCommunity(i: Sidebar, event: any) {
    event.preventDefault();
    i.setState({ purgeCommunityLoading: true });
    i.props.onPurgeCommunity({
      community_id: i.props.community_view.community.id,
      reason: i.state.purgeReason,
      auth: myAuthRequired(),
    });
  }
}<|MERGE_RESOLUTION|>--- conflicted
+++ resolved
@@ -22,13 +22,10 @@
   mdToHtml,
   myAuthRequired,
 } from "../../utils";
-<<<<<<< HEAD
 import { amAdmin } from "../../utils/roles/am-admin";
 import { amMod } from "../../utils/roles/am-mod";
 import { amTopMod } from "../../utils/roles/am-top-mod";
-=======
 import { Badges } from "../common/badges";
->>>>>>> 4bdddb17
 import { BannerIconHeader } from "../common/banner-icon-header";
 import { Icon, PurgeWarning, Spinner } from "../common/icon";
 import { CommunityForm } from "../community/community-form";
