--- conflicted
+++ resolved
@@ -17,11 +17,7 @@
 } from "../../services/HttpService";
 import {
   Choice,
-<<<<<<< HEAD
-=======
-  QueryParams,
   RouteDataResponse,
->>>>>>> 4bdddb17
   enableDownvotes,
   enableNsfw,
   getIdFromString,
