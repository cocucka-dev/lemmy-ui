import { Component } from "inferno";
import { RouteComponentProps } from "inferno-router/dist/Route";
import {
  CreatePost as CreatePostI,
  GetCommunity,
  GetSiteResponse,
  ListCommunitiesResponse,
} from "lemmy-js-client";
import { i18n } from "../../i18next";
import { InitialFetchRequest, PostFormParams } from "../../interfaces";
import { FirstLoadService } from "../../services/FirstLoadService";
import {
  HttpService,
  RequestState,
  WrappedLemmyHttp,
} from "../../services/HttpService";
import {
  Choice,
  QueryParams,
  WithPromiseKeys,
  enableDownvotes,
  enableNsfw,
  getIdFromString,
  getQueryParams,
  myAuth,
  setIsoData,
} from "../../utils";
import { HtmlTags } from "../common/html-tags";
import { Spinner } from "../common/icon";
import { PostForm } from "./post-form";

export interface CreatePostProps {
  communityId?: number;
}

interface CreatePostData {
  communityResponse?: GetCommunityResponse;
}

function getCreatePostQueryParams() {
  return getQueryParams<CreatePostProps>({
    communityId: getIdFromString,
  });
}

function fetchCommunitiesForOptions(client: WrappedLemmyHttp) {
  return client.listCommunities({ limit: 30, sort: "TopMonth", type_: "All" });
}

interface CreatePostState {
  siteRes: GetSiteResponse;
  loading: boolean;
  selectedCommunityChoice?: Choice;
  initialCommunitiesRes: RequestState<ListCommunitiesResponse>;
  isIsomorphic: boolean;
}

export class CreatePost extends Component<
  RouteComponentProps<Record<string, never>>,
  CreatePostState
> {
<<<<<<< HEAD
  private isoData = setIsoData<CreatePostData>(this.context);
  private subscription?: Subscription;
=======
  private isoData = setIsoData(this.context);
>>>>>>> d75e0506
  state: CreatePostState = {
    siteRes: this.isoData.site_res,
    loading: true,
    initialCommunitiesRes: { state: "empty" },
    isIsomorphic: false,
  };

  constructor(props: RouteComponentProps<Record<string, never>>, context: any) {
    super(props, context);

    this.handlePostCreate = this.handlePostCreate.bind(this);
    this.handleSelectedCommunityChange =
      this.handleSelectedCommunityChange.bind(this);

    // Only fetch the data if coming from another route
<<<<<<< HEAD
    if (this.isoData.path === this.context.router.route.match.url) {
      const { communityResponse } = this.isoData.routeData;

      if (communityResponse) {
        const communityChoice: Choice = {
          label: communityResponse.community_view.community.title,
          value: communityResponse.community_view.community.id.toString(),
=======
    if (FirstLoadService.isFirstLoad) {
      const [communityRes, listCommunitiesRes] = this.isoData.routeData;

      if (communityRes?.state === "success") {
        const communityChoice: Choice = {
          label: communityRes.data.community_view.community.title,
          value: communityRes.data.community_view.community.id.toString(),
>>>>>>> d75e0506
        };

        this.state = {
          ...this.state,
          selectedCommunityChoice: communityChoice,
        };
      }

      this.state = {
        ...this.state,
        loading: false,
        initialCommunitiesRes: listCommunitiesRes,
        isIsomorphic: true,
      };
    }
  }

  async fetchCommunity() {
    const { communityId } = getCreatePostQueryParams();
    const auth = myAuth();

    if (communityId) {
      const res = await HttpService.client.getCommunity({
        id: communityId,
        auth,
      });
      if (res.state === "success") {
        this.setState({
          selectedCommunityChoice: {
            label: res.data.community_view.community.name,
            value: res.data.community_view.community.id.toString(),
          },
          loading: false,
        });
      }
    }
  }

  async componentDidMount() {
    // TODO test this
    if (!this.state.isIsomorphic) {
      const { communityId } = getCreatePostQueryParams();

      const initialCommunitiesRes = await fetchCommunitiesForOptions(
        HttpService.client
      );

      this.setState({
        initialCommunitiesRes,
      });

      if (
        communityId?.toString() !== this.state.selectedCommunityChoice?.value
      ) {
        await this.fetchCommunity();
      } else if (!communityId) {
        this.setState({
          selectedCommunityChoice: undefined,
          loading: false,
        });
      }
    }
  }

  get documentTitle(): string {
    return `${i18n.t("create_post")} - ${
      this.state.siteRes.site_view.site.name
    }`;
  }

  render() {
    const { selectedCommunityChoice } = this.state;

    const locationState = this.props.history.location.state as
      | PostFormParams
      | undefined;

    return (
      <div className="container-lg">
        <HtmlTags
          title={this.documentTitle}
          path={this.context.router.route.match.url}
        />
        {this.state.loading ? (
          <h5>
            <Spinner large />
          </h5>
        ) : (
          <div className="row">
            <div className="col-12 col-lg-6 offset-lg-3 mb-4">
              <h5>{i18n.t("create_post")}</h5>
              <PostForm
                onCreate={this.handlePostCreate}
                params={locationState}
                enableDownvotes={enableDownvotes(this.state.siteRes)}
                enableNsfw={enableNsfw(this.state.siteRes)}
                allLanguages={this.state.siteRes.all_languages}
                siteLanguages={this.state.siteRes.discussion_languages}
                selectedCommunityChoice={selectedCommunityChoice}
                onSelectCommunity={this.handleSelectedCommunityChange}
                initialCommunities={
                  this.state.initialCommunitiesRes.state === "success"
                    ? this.state.initialCommunitiesRes.data.communities
                    : []
                }
              />
            </div>
          </div>
        )}
      </div>
    );
  }

  async updateUrl({ communityId }: Partial<CreatePostProps>) {
    const { communityId: urlCommunityId } = getCreatePostQueryParams();

    const locationState = this.props.history.location.state as
      | PostFormParams
      | undefined;

    const url = new URL(location.href);

    const newId = (communityId ?? urlCommunityId)?.toString();

    if (newId !== undefined) {
      url.searchParams.set("communityId", newId);
    } else {
      url.searchParams.delete("communityId");
    }

    history.replaceState(locationState, "", url);

    await this.fetchCommunity();
  }

  handleSelectedCommunityChange(choice: Choice) {
    this.updateUrl({
      communityId: getIdFromString(choice?.value),
    });
  }

  async handlePostCreate(form: CreatePostI) {
    const res = await HttpService.client.createPost(form);

    if (res.state === "success") {
      const postId = res.data.post_view.post.id;
      this.props.history.replace(`/post/${postId}`);
    }
  }

  static fetchInitialData({
    client,
    query: { communityId },
    auth,
<<<<<<< HEAD
  }: InitialFetchRequest<
    QueryParams<CreatePostProps>
  >): WithPromiseKeys<CreatePostData> {
    const data: WithPromiseKeys<CreatePostData> = {};
=======
  }: InitialFetchRequest<QueryParams<CreatePostProps>>): Promise<
    RequestState<any>
  >[] {
    const promises: Promise<RequestState<any>>[] = [];
>>>>>>> d75e0506

    if (communityId) {
      const form: GetCommunity = {
        auth,
        id: getIdFromString(communityId),
      };

<<<<<<< HEAD
      data.communityResponse = client.getCommunity(form);
    }

    return data;
  }

  parseMessage(msg: any) {
    const op = wsUserOp(msg);
    console.log(msg);
    if (msg.error) {
      toast(i18n.t(msg.error), "danger");
      return;
=======
      promises.push(client.getCommunity(form));
    } else {
      promises.push(Promise.resolve({ state: "empty" }));
>>>>>>> d75e0506
    }

    promises.push(fetchCommunitiesForOptions(client));

    return promises;
  }
}<|MERGE_RESOLUTION|>--- conflicted
+++ resolved
@@ -3,6 +3,7 @@
 import {
   CreatePost as CreatePostI,
   GetCommunity,
+  GetCommunityResponse,
   GetSiteResponse,
   ListCommunitiesResponse,
 } from "lemmy-js-client";
@@ -17,7 +18,7 @@
 import {
   Choice,
   QueryParams,
-  WithPromiseKeys,
+  RouteDataResponse,
   enableDownvotes,
   enableNsfw,
   getIdFromString,
@@ -33,9 +34,10 @@
   communityId?: number;
 }
 
-interface CreatePostData {
+type CreatePostData = RouteDataResponse<{
   communityResponse?: GetCommunityResponse;
-}
+  initialCommunitiesRes: ListCommunitiesResponse;
+}>;
 
 function getCreatePostQueryParams() {
   return getQueryParams<CreatePostProps>({
@@ -59,12 +61,7 @@
   RouteComponentProps<Record<string, never>>,
   CreatePostState
 > {
-<<<<<<< HEAD
   private isoData = setIsoData<CreatePostData>(this.context);
-  private subscription?: Subscription;
-=======
-  private isoData = setIsoData(this.context);
->>>>>>> d75e0506
   state: CreatePostState = {
     siteRes: this.isoData.site_res,
     loading: true,
@@ -80,23 +77,14 @@
       this.handleSelectedCommunityChange.bind(this);
 
     // Only fetch the data if coming from another route
-<<<<<<< HEAD
-    if (this.isoData.path === this.context.router.route.match.url) {
-      const { communityResponse } = this.isoData.routeData;
-
-      if (communityResponse) {
-        const communityChoice: Choice = {
-          label: communityResponse.community_view.community.title,
-          value: communityResponse.community_view.community.id.toString(),
-=======
     if (FirstLoadService.isFirstLoad) {
-      const [communityRes, listCommunitiesRes] = this.isoData.routeData;
+      const { communityResponse: communityRes, initialCommunitiesRes } =
+        this.isoData.routeData;
 
       if (communityRes?.state === "success") {
         const communityChoice: Choice = {
           label: communityRes.data.community_view.community.title,
           value: communityRes.data.community_view.community.id.toString(),
->>>>>>> d75e0506
         };
 
         this.state = {
@@ -108,7 +96,7 @@
       this.state = {
         ...this.state,
         loading: false,
-        initialCommunitiesRes: listCommunitiesRes,
+        initialCommunitiesRes,
         isIsomorphic: true,
       };
     }
@@ -247,21 +235,16 @@
     }
   }
 
-  static fetchInitialData({
+  static async fetchInitialData({
     client,
     query: { communityId },
     auth,
-<<<<<<< HEAD
   }: InitialFetchRequest<
     QueryParams<CreatePostProps>
-  >): WithPromiseKeys<CreatePostData> {
-    const data: WithPromiseKeys<CreatePostData> = {};
-=======
-  }: InitialFetchRequest<QueryParams<CreatePostProps>>): Promise<
-    RequestState<any>
-  >[] {
-    const promises: Promise<RequestState<any>>[] = [];
->>>>>>> d75e0506
+  >): Promise<CreatePostData> {
+    const data: CreatePostData = {
+      initialCommunitiesRes: await fetchCommunitiesForOptions(client),
+    };
 
     if (communityId) {
       const form: GetCommunity = {
@@ -269,28 +252,9 @@
         id: getIdFromString(communityId),
       };
 
-<<<<<<< HEAD
-      data.communityResponse = client.getCommunity(form);
+      data.communityResponse = await client.getCommunity(form);
     }
 
     return data;
   }
-
-  parseMessage(msg: any) {
-    const op = wsUserOp(msg);
-    console.log(msg);
-    if (msg.error) {
-      toast(i18n.t(msg.error), "danger");
-      return;
-=======
-      promises.push(client.getCommunity(form));
-    } else {
-      promises.push(Promise.resolve({ state: "empty" }));
->>>>>>> d75e0506
-    }
-
-    promises.push(fetchCommunitiesForOptions(client));
-
-    return promises;
-  }
 }