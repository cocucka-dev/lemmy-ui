import { debounce } from "@utils/helpers";
import autosize from "autosize";
import { Component, InfernoNode, linkEvent } from "inferno";
import {
  CommunityView,
  CreatePost,
  EditPost,
  GetSiteMetadataResponse,
  Language,
  PostView,
  SearchResponse,
} from "lemmy-js-client";
import { i18n } from "../../i18next";
import { PostFormParams } from "../../interfaces";
import { UserService } from "../../services";
import { HttpService, RequestState } from "../../services/HttpService";
import {
  Choice,
  archiveTodayUrl,
  capitalizeFirstLetter,
  communityToChoice,
  fetchCommunities,
  getIdFromString,
  ghostArchiveUrl,
  isImage,
  myAuth,
  myAuthRequired,
  relTags,
  setupTippy,
  toast,
  trendingFetchLimit,
  validTitle,
  validURL,
  webArchiveUrl,
} from "../../utils";
import { Icon, Spinner } from "../common/icon";
import { LanguageSelect } from "../common/language-select";
import { MarkdownTextArea } from "../common/markdown-textarea";
import NavigationPrompt from "../common/navigation-prompt";
import { SearchableSelect } from "../common/searchable-select";
import { PostListings } from "./post-listings";

const MAX_POST_TITLE_LENGTH = 200;

interface PostFormProps {
  post_view?: PostView; // If a post is given, that means this is an edit
  crossPosts?: PostView[];
  allLanguages: Language[];
  siteLanguages: number[];
  params?: PostFormParams;
  onCancel?(): void;
  onCreate?(form: CreatePost): void;
  onEdit?(form: EditPost): void;
  enableNsfw?: boolean;
  enableDownvotes?: boolean;
  selectedCommunityChoice?: Choice;
  onSelectCommunity?: (choice: Choice) => void;
  initialCommunities?: CommunityView[];
}

interface PostFormState {
  form: {
    name?: string;
    url?: string;
    body?: string;
    nsfw?: boolean;
    language_id?: number;
    community_id?: number;
    honeypot?: string;
  };
  loading: boolean;
  suggestedPostsRes: RequestState<SearchResponse>;
  metadataRes: RequestState<GetSiteMetadataResponse>;
  imageLoading: boolean;
  imageDeleteUrl: string;
  communitySearchLoading: boolean;
  communitySearchOptions: Choice[];
  previewMode: boolean;
  submitted: boolean;
}

function handlePostSubmit(i: PostForm, event: any) {
  event.preventDefault();
  // Coerce empty url string to undefined
  if ((i.state.form.url ?? "") === "") {
    i.setState(s => ((s.form.url = undefined), s));
  }
  i.setState({ loading: true, submitted: true });
  const auth = myAuthRequired();

  const pForm = i.state.form;
  const pv = i.props.post_view;

  if (pv) {
    i.props.onEdit?.({
      name: pForm.name,
      url: pForm.url,
      body: pForm.body,
      nsfw: pForm.nsfw,
      post_id: pv.post.id,
      language_id: pForm.language_id,
      auth,
    });
  } else if (pForm.name && pForm.community_id) {
    i.props.onCreate?.({
      name: pForm.name,
      community_id: pForm.community_id,
      url: pForm.url,
      body: pForm.body,
      nsfw: pForm.nsfw,
      language_id: pForm.language_id,
      honeypot: pForm.honeypot,
      auth,
    });
  }
}

function copySuggestedTitle(d: { i: PostForm; suggestedTitle?: string }) {
  const sTitle = d.suggestedTitle;
  if (sTitle) {
    d.i.setState(
      s => ((s.form.name = sTitle?.substring(0, MAX_POST_TITLE_LENGTH)), s)
    );
    d.i.setState({ suggestedPostsRes: { state: "empty" } });
    setTimeout(() => {
      const textarea: any = document.getElementById("post-title");
      autosize.update(textarea);
    }, 10);
  }
}

function handlePostUrlChange(i: PostForm, event: any) {
  const url = event.target.value;

  i.setState(prev => ({
    ...prev,
    form: {
      ...prev.form,
      url,
    },
    imageDeleteUrl: "",
  }));

  i.fetchPageTitle();
}

function handlePostNsfwChange(i: PostForm, event: any) {
  i.setState(s => ((s.form.nsfw = event.target.checked), s));
}

function handleHoneyPotChange(i: PostForm, event: any) {
  i.setState(s => ((s.form.honeypot = event.target.value), s));
}

function handleCancel(i: PostForm) {
  i.props.onCancel?.();
}

function handleImageUploadPaste(i: PostForm, event: any) {
  const image = event.clipboardData.files[0];
  if (image) {
    handleImageUpload(i, image);
  }
}

function handleImageUpload(i: PostForm, event: any) {
  let file: any;
  if (event.target) {
    event.preventDefault();
    file = event.target.files[0];
  } else {
    file = event;
  }

  i.setState({ imageLoading: true });

  HttpService.client.uploadImage({ image: file }).then(res => {
    console.log("pictrs upload:");
    console.log(res);
    if (res.state === "success") {
      if (res.data.msg === "ok") {
        i.state.form.url = res.data.url;
        i.setState({
          imageLoading: false,
          imageDeleteUrl: res.data.delete_url as string,
        });
      } else {
        toast(JSON.stringify(res), "danger");
      }
    } else if (res.state === "failed") {
      console.error(res.msg);
      toast(res.msg, "danger");
      i.setState({ imageLoading: false });
    }
  });
}

function handlePostNameChange(i: PostForm, event: any) {
  i.setState(s => ((s.form.name = event.target.value), s));
  i.fetchSimilarPosts();
}

function handleImageDelete(i: PostForm) {
  const { imageDeleteUrl } = i.state;

  fetch(imageDeleteUrl);

  i.setState(prev => ({
    ...prev,
    imageDeleteUrl: "",
    imageLoading: false,
    form: {
      ...prev.form,
      url: "",
    },
  }));
}

export class PostForm extends Component<PostFormProps, PostFormState> {
  state: PostFormState = {
    suggestedPostsRes: { state: "empty" },
    metadataRes: { state: "empty" },
    form: {},
    loading: false,
    imageLoading: false,
    imageDeleteUrl: "",
    communitySearchLoading: false,
    previewMode: false,
    communitySearchOptions: [],
    submitted: false,
  };

  constructor(props: PostFormProps, context: any) {
    super(props, context);
    this.fetchSimilarPosts = debounce(this.fetchSimilarPosts.bind(this));
    this.fetchPageTitle = debounce(this.fetchPageTitle.bind(this));
    this.handlePostBodyChange = this.handlePostBodyChange.bind(this);
    this.handleLanguageChange = this.handleLanguageChange.bind(this);
    this.handleCommunitySelect = this.handleCommunitySelect.bind(this);

    const { post_view, selectedCommunityChoice, params } = this.props;

    // Means its an edit
    if (post_view) {
      this.state = {
        ...this.state,
        form: {
          body: post_view.post.body,
          name: post_view.post.name,
          community_id: post_view.community.id,
          url: post_view.post.url,
          nsfw: post_view.post.nsfw,
          language_id: post_view.post.language_id,
        },
      };
    } else if (selectedCommunityChoice) {
      this.state = {
        ...this.state,
        form: {
          ...this.state.form,
          community_id: getIdFromString(selectedCommunityChoice.value),
        },
        communitySearchOptions: [selectedCommunityChoice].concat(
          (
            this.props.initialCommunities?.map(
              ({ community: { id, title } }) => ({
                label: title,
                value: id.toString(),
              })
            ) ?? []
          ).filter(option => option.value !== selectedCommunityChoice.value)
        ),
      };
    } else {
      this.state = {
        ...this.state,
        communitySearchOptions:
          this.props.initialCommunities?.map(
            ({ community: { id, title } }) => ({
              label: title,
              value: id.toString(),
            })
          ) ?? [],
      };
    }

    if (params) {
      this.state = {
        ...this.state,
        form: {
          ...this.state.form,
          ...params,
        },
      };
    }
  }

  componentDidMount() {
    setupTippy();
    const textarea: any = document.getElementById("post-title");

    if (textarea) {
      autosize(textarea);
    }
  }

  componentWillReceiveProps(
    nextProps: Readonly<{ children?: InfernoNode } & PostFormProps>
  ): void {
    if (this.props != nextProps) {
      this.setState(
        s => (
          (s.form.community_id = getIdFromString(
            nextProps.selectedCommunityChoice?.value
          )),
          s
        )
      );
    }
  }

  render() {
    const firstLang = this.state.form.language_id;
    const selectedLangs = firstLang ? Array.of(firstLang) : undefined;

    const url = this.state.form.url;

    return (
      <form className="post-form" onSubmit={linkEvent(this, handlePostSubmit)}>
        <NavigationPrompt
          when={
            !!(
              this.state.form.name ||
              this.state.form.url ||
              this.state.form.body
            ) && !this.state.submitted
          }
        />
        <div className="mb-3 row">
          <label className="col-sm-2 col-form-label" htmlFor="post-url">
            {i18n.t("url")}
          </label>
          <div className="col-sm-10">
            <input
              type="url"
              id="post-url"
              className="form-control"
              value={url}
              onInput={linkEvent(this, handlePostUrlChange)}
              onPaste={linkEvent(this, handleImageUploadPaste)}
            />
            {this.renderSuggestedTitleCopy()}
            <form>
              <label
                htmlFor="file-upload"
                className={`${
                  UserService.Instance.myUserInfo && "pointer"
                } d-inline-block float-right text-muted font-weight-bold`}
                data-tippy-content={i18n.t("upload_image")}
              >
                <Icon icon="image" classes="icon-inline" />
              </label>
              <input
                id="file-upload"
                type="file"
                accept="image/*,video/*"
                name="file"
                className="d-none"
                disabled={!UserService.Instance.myUserInfo}
                onChange={linkEvent(this, handleImageUpload)}
              />
            </form>
            {url && validURL(url) && (
              <div>
                <a
                  href={`${webArchiveUrl}/save/${encodeURIComponent(url)}`}
                  className="me-2 d-inline-block float-right text-muted small font-weight-bold"
                  rel={relTags}
                >
                  archive.org {i18n.t("archive_link")}
                </a>
                <a
                  href={`${ghostArchiveUrl}/search?term=${encodeURIComponent(
                    url
                  )}`}
                  className="me-2 d-inline-block float-right text-muted small font-weight-bold"
                  rel={relTags}
                >
                  ghostarchive.org {i18n.t("archive_link")}
                </a>
                <a
                  href={`${archiveTodayUrl}/?run=1&url=${encodeURIComponent(
                    url
                  )}`}
                  className="me-2 d-inline-block float-right text-muted small font-weight-bold"
                  rel={relTags}
                >
                  archive.today {i18n.t("archive_link")}
                </a>
              </div>
            )}
            {this.state.imageLoading && <Spinner />}
            {url && isImage(url) && (
              <img src={url} className="img-fluid" alt="" />
            )}
            {this.state.imageDeleteUrl && (
              <button
                className="btn btn-danger btn-sm mt-2"
                onClick={linkEvent(this, handleImageDelete)}
                aria-label={i18n.t("delete")}
                data-tippy-content={i18n.t("delete")}
              >
                <Icon icon="x" classes="icon-inline me-1" />
                {capitalizeFirstLetter(i18n.t("delete"))}
              </button>
            )}
            {this.props.crossPosts && this.props.crossPosts.length > 0 && (
              <>
                <div className="my-1 text-muted small font-weight-bold">
                  {i18n.t("cross_posts")}
                </div>
                <PostListings
                  showCommunity
                  posts={this.props.crossPosts}
                  enableDownvotes={this.props.enableDownvotes}
                  enableNsfw={this.props.enableNsfw}
                  allLanguages={this.props.allLanguages}
                  siteLanguages={this.props.siteLanguages}
                  viewOnly
                  // All of these are unused, since its view only
                  onPostEdit={() => {}}
                  onPostVote={() => {}}
                  onPostReport={() => {}}
                  onBlockPerson={() => {}}
                  onLockPost={() => {}}
                  onDeletePost={() => {}}
                  onRemovePost={() => {}}
                  onSavePost={() => {}}
                  onFeaturePost={() => {}}
                  onPurgePerson={() => {}}
                  onPurgePost={() => {}}
                  onBanPersonFromCommunity={() => {}}
                  onBanPerson={() => {}}
                  onAddModToCommunity={() => {}}
                  onAddAdmin={() => {}}
                  onTransferCommunity={() => {}}
                />
              </>
            )}
          </div>
        </div>
        <div className="mb-3 row">
          <label className="col-sm-2 col-form-label" htmlFor="post-title">
            {i18n.t("title")}
          </label>
          <div className="col-sm-10">
            <textarea
              value={this.state.form.name}
              id="post-title"
              onInput={linkEvent(this, handlePostNameChange)}
              className={`form-control ${
                !validTitle(this.state.form.name) && "is-invalid"
              }`}
              required
              rows={1}
              minLength={3}
              maxLength={MAX_POST_TITLE_LENGTH}
            />
            {!validTitle(this.state.form.name) && (
              <div className="invalid-feedback">
                {i18n.t("invalid_post_title")}
              </div>
            )}
            {this.renderSuggestedPosts()}
          </div>
        </div>

        <div className="mb-3 row">
          <label className="col-sm-2 col-form-label">{i18n.t("body")}</label>
          <div className="col-sm-10">
            <MarkdownTextArea
              initialContent={this.state.form.body}
              onContentChange={this.handlePostBodyChange}
              allLanguages={this.props.allLanguages}
              siteLanguages={this.props.siteLanguages}
              hideNavigationWarnings
            />
          </div>
        </div>
        <LanguageSelect
          allLanguages={this.props.allLanguages}
          siteLanguages={this.props.siteLanguages}
          selectedLanguageIds={selectedLangs}
          multiple={false}
          onChange={this.handleLanguageChange}
        />
        {!this.props.post_view && (
          <div className="mb-3 row">
            <label className="col-sm-2 col-form-label" htmlFor="post-community">
              {i18n.t("community")}
            </label>
            <div className="col-sm-10">
              <SearchableSelect
                id="post-community"
                value={this.state.form.community_id}
                options={[
                  {
                    label: i18n.t("select_a_community"),
                    value: "",
                    disabled: true,
                  } as Choice,
                ].concat(this.state.communitySearchOptions)}
                loading={this.state.communitySearchLoading}
                onChange={this.handleCommunitySelect}
                onSearch={this.handleCommunitySearch}
              />
            </div>
          </div>
        )}
        {this.props.enableNsfw && (
<<<<<<< HEAD
          <div className="form-check mb-3">
            <input
              className="form-check-input"
              id="post-nsfw"
              type="checkbox"
              checked={this.state.form.nsfw}
              onChange={linkEvent(this, this.handlePostNsfwChange)}
            />
            <label className="form-check-label">{i18n.t("nsfw")}</label>
=======
          <div className="mb-3 row">
            <legend className="col-form-label col-sm-2 pt-0">
              {i18n.t("nsfw")}
            </legend>
            <div className="col-sm-10">
              <div className="form-check">
                <input
                  className="form-check-input position-static"
                  id="post-nsfw"
                  type="checkbox"
                  checked={this.state.form.nsfw}
                  onChange={linkEvent(this, handlePostNsfwChange)}
                />
              </div>
            </div>
>>>>>>> 1d0e96db
          </div>
        )}
        <input
          tabIndex={-1}
          autoComplete="false"
          name="a_password"
          type="text"
          className="form-control honeypot"
          id="register-honey"
          value={this.state.form.honeypot}
          onInput={linkEvent(this, handleHoneyPotChange)}
        />
        <div className="mb-3 row">
          <div className="col-sm-10">
            <button
              disabled={!this.state.form.community_id || this.state.loading}
              type="submit"
              className="btn btn-secondary me-2"
            >
              {this.state.loading ? (
                <Spinner />
              ) : this.props.post_view ? (
                capitalizeFirstLetter(i18n.t("save"))
              ) : (
                capitalizeFirstLetter(i18n.t("create"))
              )}
            </button>
            {this.props.post_view && (
              <button
                type="button"
                className="btn btn-secondary"
                onClick={linkEvent(this, handleCancel)}
              >
                {i18n.t("cancel")}
              </button>
            )}
          </div>
        </div>
      </form>
    );
  }

  renderSuggestedTitleCopy() {
    switch (this.state.metadataRes.state) {
      case "loading":
        return <Spinner />;
      case "success": {
        const suggestedTitle = this.state.metadataRes.data.metadata.title;

        return (
          suggestedTitle && (
            <div
              className="mt-1 text-muted small font-weight-bold pointer"
              role="button"
              onClick={linkEvent(
                { i: this, suggestedTitle },
                copySuggestedTitle
              )}
            >
              {i18n.t("copy_suggested_title", { title: "" })} {suggestedTitle}
            </div>
          )
        );
      }
    }
  }

  renderSuggestedPosts() {
    switch (this.state.suggestedPostsRes.state) {
      case "loading":
        return <Spinner />;
      case "success": {
        const suggestedPosts = this.state.suggestedPostsRes.data.posts;

        return (
          suggestedPosts &&
          suggestedPosts.length > 0 && (
            <>
              <div className="my-1 text-muted small font-weight-bold">
                {i18n.t("related_posts")}
              </div>
              <PostListings
                showCommunity
                posts={suggestedPosts}
                enableDownvotes={this.props.enableDownvotes}
                enableNsfw={this.props.enableNsfw}
                allLanguages={this.props.allLanguages}
                siteLanguages={this.props.siteLanguages}
                viewOnly
                // All of these are unused, since its view only
                onPostEdit={() => {}}
                onPostVote={() => {}}
                onPostReport={() => {}}
                onBlockPerson={() => {}}
                onLockPost={() => {}}
                onDeletePost={() => {}}
                onRemovePost={() => {}}
                onSavePost={() => {}}
                onFeaturePost={() => {}}
                onPurgePerson={() => {}}
                onPurgePost={() => {}}
                onBanPersonFromCommunity={() => {}}
                onBanPerson={() => {}}
                onAddModToCommunity={() => {}}
                onAddAdmin={() => {}}
                onTransferCommunity={() => {}}
              />
            </>
          )
        );
      }
    }
  }

  async fetchPageTitle() {
    const url = this.state.form.url;
    if (url && validURL(url)) {
      this.setState({ metadataRes: { state: "loading" } });
      this.setState({
        metadataRes: await HttpService.client.getSiteMetadata({ url }),
      });
    }
  }

  async fetchSimilarPosts() {
    const q = this.state.form.name;
    if (q && q !== "") {
      this.setState({ suggestedPostsRes: { state: "loading" } });
      this.setState({
        suggestedPostsRes: await HttpService.client.search({
          q,
          type_: "Posts",
          sort: "TopAll",
          listing_type: "All",
          community_id: this.state.form.community_id,
          page: 1,
          limit: trendingFetchLimit,
          auth: myAuth(),
        }),
      });
    }
  }

  handlePostBodyChange(val: string) {
    this.setState(s => ((s.form.body = val), s));
  }

  handleLanguageChange(val: number[]) {
    this.setState(s => ((s.form.language_id = val.at(0)), s));
  }

  handleCommunitySearch = debounce(async (text: string) => {
    const { selectedCommunityChoice } = this.props;
    this.setState({ communitySearchLoading: true });

    const newOptions: Choice[] = [];

    if (selectedCommunityChoice) {
      newOptions.push(selectedCommunityChoice);
    }

    if (text.length > 0) {
      newOptions.push(...(await fetchCommunities(text)).map(communityToChoice));

      this.setState({
        communitySearchOptions: newOptions,
      });
    }

    this.setState({
      communitySearchLoading: false,
    });
  });

  handleCommunitySelect(choice: Choice) {
    if (this.props.onSelectCommunity) {
      this.props.onSelectCommunity(choice);
    }
  }
}<|MERGE_RESOLUTION|>--- conflicted
+++ resolved
@@ -518,7 +518,6 @@
           </div>
         )}
         {this.props.enableNsfw && (
-<<<<<<< HEAD
           <div className="form-check mb-3">
             <input
               className="form-check-input"
@@ -528,23 +527,6 @@
               onChange={linkEvent(this, this.handlePostNsfwChange)}
             />
             <label className="form-check-label">{i18n.t("nsfw")}</label>
-=======
-          <div className="mb-3 row">
-            <legend className="col-form-label col-sm-2 pt-0">
-              {i18n.t("nsfw")}
-            </legend>
-            <div className="col-sm-10">
-              <div className="form-check">
-                <input
-                  className="form-check-input position-static"
-                  id="post-nsfw"
-                  type="checkbox"
-                  checked={this.state.form.nsfw}
-                  onChange={linkEvent(this, handlePostNsfwChange)}
-                />
-              </div>
-            </div>
->>>>>>> 1d0e96db
           </div>
         )}
         <input
