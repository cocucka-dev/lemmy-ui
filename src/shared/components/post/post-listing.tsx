--- conflicted
+++ resolved
@@ -530,51 +530,6 @@
               className="unselectable pointer ml-2 text-muted font-italic"
               data-tippy-content={i18n.t("deleted")}
             >
-<<<<<<< HEAD
-              <Icon
-                icon={
-                  !this.state.imageExpanded ? "plus-square" : "minus-square"
-                }
-                classes="icon-inline"
-              />
-            </button>
-          ))}
-        {post.removed && (
-          <small className="ml-2 text-muted font-italic">
-            {i18n.t("removed")}
-          </small>
-        )}
-        {post.deleted && (
-          <small
-            className="unselectable pointer ml-2 text-muted font-italic"
-            data-tippy-content={i18n.t("deleted")}
-          >
-            <Icon icon="trash" classes="icon-inline text-danger" />
-          </small>
-        )}
-        {post.locked && (
-          <small
-            className="unselectable pointer ml-2 text-muted font-italic"
-            data-tippy-content={i18n.t("locked")}
-          >
-            <Icon icon="lock" classes="icon-inline text-danger" />
-          </small>
-        )}
-        {post.featured_community && (
-          <small
-            className="unselectable pointer ml-2 text-muted font-italic"
-            data-tippy-content={i18n.t("featured_in_community")}
-            aria-label={i18n.t("featured_in_community")}
-          >
-            <Icon icon="pin" classes="icon-inline text-primary" />
-          </small>
-        )}
-        {post.featured_local && (
-          <small
-            className="unselectable pointer ml-2 text-muted font-italic"
-            data-tippy-content={i18n.t("featured_in_local")}
-            aria-label={i18n.t("featured_in_local")}
-=======
               <Icon icon="trash" classes="icon-inline text-danger" />
             </small>
           )}
@@ -589,7 +544,8 @@
           {post.featured_community && (
             <small
               className="unselectable pointer ml-2 text-muted font-italic"
-              data-tippy-content={i18n.t("featured")}
+              data-tippy-content={i18n.t("featured_in_community")}
+              aria-label={i18n.t("featured_in_community")}
             >
               <Icon icon="pin" classes="icon-inline text-primary" />
             </small>
@@ -597,7 +553,8 @@
           {post.featured_local && (
             <small
               className="unselectable pointer ml-2 text-muted font-italic"
-              data-tippy-content={i18n.t("featured")}
+              data-tippy-content={i18n.t("featured_in_local")}
+              aria-label={i18n.t("featured_in_local")}
             >
               <Icon icon="pin" classes="icon-inline text-secondary" />
             </small>
@@ -625,7 +582,6 @@
             href={url}
             title={url}
             rel={relTags}
->>>>>>> b92d023a
           >
             {hostname(url)}
           </a>
