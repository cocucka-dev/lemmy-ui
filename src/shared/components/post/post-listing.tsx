import { myAuthRequired } from "@utils/app";
import { canShare, share } from "@utils/browser";
import { getExternalHost, getHttpBase } from "@utils/env";
import {
  capitalizeFirstLetter,
  futureDaysToUnixTime,
  hostname,
} from "@utils/helpers";
import { isImage, isVideo } from "@utils/media";
import {
  amAdmin,
  amCommunityCreator,
  amMod,
  canAdmin,
  canMod,
  isAdmin,
  isBanned,
  isMod,
} from "@utils/roles";
import classNames from "classnames";
import { Component, linkEvent } from "inferno";
import { Link } from "inferno-router";
import {
  AddAdmin,
  AddModToCommunity,
  BanFromCommunity,
  BanPerson,
  BlockPerson,
  CommunityModeratorView,
  CreatePostLike,
  CreatePostReport,
  DeletePost,
  EditPost,
  FeaturePost,
  Language,
  LockPost,
  PersonView,
  PostView,
  PurgePerson,
  PurgePost,
  RemovePost,
  SavePost,
  TransferCommunity,
} from "lemmy-js-client";
import { relTags } from "../../config";
import {
  BanType,
  PostFormParams,
  PurgeType,
  VoteContentType,
} from "../../interfaces";
import { mdNoImages, mdToHtml, mdToHtmlInline } from "../../markdown";
import { I18NextService, UserService } from "../../services";
import { setupTippy } from "../../tippy";
import { Icon, PurgeWarning, Spinner } from "../common/icon";
import { MomentTime } from "../common/moment-time";
import { PictrsImage } from "../common/pictrs-image";
import { VoteButtons, VoteButtonsCompact } from "../common/vote-buttons";
import { CommunityLink } from "../community/community-link";
import { PersonListing } from "../person/person-listing";
import { MetadataCard } from "./metadata-card";
import { PostForm } from "./post-form";

interface PostListingState {
  showEdit: boolean;
  showRemoveDialog: boolean;
  showPurgeDialog: boolean;
  purgeReason?: string;
  purgeType?: PurgeType;
  purgeLoading: boolean;
  removeReason?: string;
  showBanDialog: boolean;
  banReason?: string;
  banExpireDays?: number;
  banType?: BanType;
  removeData?: boolean;
  showConfirmTransferSite: boolean;
  showConfirmTransferCommunity: boolean;
  imageExpanded: boolean;
  viewSource: boolean;
  showAdvanced: boolean;
  showMoreMobile: boolean;
  showBody: boolean;
  showReportDialog: boolean;
  reportReason?: string;
  reportLoading: boolean;
  blockLoading: boolean;
  lockLoading: boolean;
  deleteLoading: boolean;
  removeLoading: boolean;
  saveLoading: boolean;
  featureCommunityLoading: boolean;
  featureLocalLoading: boolean;
  banLoading: boolean;
  addModLoading: boolean;
  addAdminLoading: boolean;
  transferLoading: boolean;
}

interface PostListingProps {
  post_view: PostView;
  crossPosts?: PostView[];
  moderators?: CommunityModeratorView[];
  admins?: PersonView[];
  allLanguages: Language[];
  siteLanguages: number[];
  showCommunity?: boolean;
  showBody?: boolean;
  hideAvatars?: boolean;
  hideImage?: boolean;
  enableDownvotes?: boolean;
  enableNsfw?: boolean;
  viewOnly?: boolean;
  onPostEdit(form: EditPost): void;
  onPostVote(form: CreatePostLike): void;
  onPostReport(form: CreatePostReport): void;
  onBlockPerson(form: BlockPerson): void;
  onLockPost(form: LockPost): void;
  onDeletePost(form: DeletePost): void;
  onRemovePost(form: RemovePost): void;
  onSavePost(form: SavePost): void;
  onFeaturePost(form: FeaturePost): void;
  onPurgePerson(form: PurgePerson): void;
  onPurgePost(form: PurgePost): void;
  onBanPersonFromCommunity(form: BanFromCommunity): void;
  onBanPerson(form: BanPerson): void;
  onAddModToCommunity(form: AddModToCommunity): void;
  onAddAdmin(form: AddAdmin): void;
  onTransferCommunity(form: TransferCommunity): void;
}

export class PostListing extends Component<PostListingProps, PostListingState> {
  state: PostListingState = {
    showEdit: false,
    showRemoveDialog: false,
    showPurgeDialog: false,
    purgeType: PurgeType.Person,
    showBanDialog: false,
    banType: BanType.Community,
    removeData: false,
    showConfirmTransferSite: false,
    showConfirmTransferCommunity: false,
    imageExpanded: false,
    viewSource: false,
    showAdvanced: false,
    showMoreMobile: false,
    showBody: false,
    showReportDialog: false,
    purgeLoading: false,
    reportLoading: false,
    blockLoading: false,
    lockLoading: false,
    deleteLoading: false,
    removeLoading: false,
    saveLoading: false,
    featureCommunityLoading: false,
    featureLocalLoading: false,
    banLoading: false,
    addModLoading: false,
    addAdminLoading: false,
    transferLoading: false,
  };

  constructor(props: any, context: any) {
    super(props, context);

    this.handleEditPost = this.handleEditPost.bind(this);
    this.handleEditCancel = this.handleEditCancel.bind(this);
  }

  componentWillReceiveProps(nextProps: PostListingProps) {
    if (this.props !== nextProps) {
      this.setState({
        purgeLoading: false,
        reportLoading: false,
        blockLoading: false,
        lockLoading: false,
        deleteLoading: false,
        removeLoading: false,
        saveLoading: false,
        featureCommunityLoading: false,
        featureLocalLoading: false,
        banLoading: false,
        addModLoading: false,
        addAdminLoading: false,
        transferLoading: false,
        imageExpanded: false,
      });
    }
  }

  get postView(): PostView {
    return this.props.post_view;
  }

  render() {
    const post = this.postView.post;

    return (
      <div className="post-listing mt-2">
        {!this.state.showEdit ? (
          <>
            {this.listing()}
            {this.state.imageExpanded && !this.props.hideImage && this.img}
            {post.url && this.state.showBody && post.embed_title && (
              <MetadataCard post={post} />
            )}
            {this.showBody && this.body()}
          </>
        ) : (
          <PostForm
            post_view={this.postView}
            crossPosts={this.props.crossPosts}
            onEdit={this.handleEditPost}
            onCancel={this.handleEditCancel}
            enableNsfw={this.props.enableNsfw}
            enableDownvotes={this.props.enableDownvotes}
            allLanguages={this.props.allLanguages}
            siteLanguages={this.props.siteLanguages}
          />
        )}
      </div>
    );
  }

  body() {
    const body = this.postView.post.body;
    return body ? (
      <article id="postContent" className="col-12 card my-2 p-2">
        {this.state.viewSource ? (
          <pre>{body}</pre>
        ) : (
          <div className="md-div" dangerouslySetInnerHTML={mdToHtml(body)} />
        )}
      </article>
    ) : (
      <></>
    );
  }

  get img() {
    if (this.imageSrc) {
      return (
        <>
          <div className="offset-sm-3 my-2 d-none d-sm-block">
            <a href={this.imageSrc} className="d-inline-block">
              <PictrsImage src={this.imageSrc} />
            </a>
          </div>
          <div className="my-2 d-block d-sm-none">
            <button
              type="button"
              className="p-0 border-0 bg-transparent d-inline-block"
              onClick={linkEvent(this, this.handleImageExpandClick)}
            >
              <PictrsImage src={this.imageSrc} />
            </button>
          </div>
        </>
      );
    }

    const { post } = this.postView;
    const { url } = post;

    // if direct video link
    if (url && isVideo(url)) {
      return (
        <div className="embed-responsive mt-3">
          <video muted controls className="embed-responsive-item col-12">
            <source src={url} type="video/mp4" />
          </video>
        </div>
      );
    }

    // if embedded video link
    if (url && post.embed_video_url) {
      return (
        <div className="ratio ratio-16x9">
          <iframe
            allowFullScreen
            className="post-metadata-iframe"
            src={post.embed_video_url}
            title={post.embed_title}
          ></iframe>
        </div>
      );
    }

    return <></>;
  }

  imgThumb(src: string) {
    const post_view = this.postView;
    return (
      <PictrsImage
        src={src}
        thumbnail
        alt=""
        nsfw={post_view.post.nsfw || post_view.community.nsfw}
      />
    );
  }

  get imageSrc(): string | undefined {
    const post = this.postView.post;
    const url = post.url;
    const thumbnail = post.thumbnail_url;

    if (url && isImage(url)) {
      if (url.includes("pictrs")) {
        return url;
      } else if (thumbnail) {
        return thumbnail;
      } else {
        return url;
      }
    } else if (thumbnail) {
      return thumbnail;
    } else {
      return undefined;
    }
  }

  thumbnail() {
    const post = this.postView.post;
    const url = post.url;
    const thumbnail = post.thumbnail_url;

    if (!this.props.hideImage && url && isImage(url) && this.imageSrc) {
      return (
        <a
          href={this.imageSrc}
          className="text-body d-inline-block position-relative mb-2"
          data-tippy-content={I18NextService.i18n.t("expand_here")}
          onClick={linkEvent(this, this.handleImageExpandClick)}
          aria-label={I18NextService.i18n.t("expand_here")}
        >
          {this.imgThumb(this.imageSrc)}
          <Icon icon="image" classes="mini-overlay" />
        </a>
      );
    } else if (!this.props.hideImage && url && thumbnail && this.imageSrc) {
      return (
        <a
          className="text-body d-inline-block position-relative mb-2"
          href={url}
          rel={relTags}
          title={url}
        >
          {this.imgThumb(this.imageSrc)}
          <Icon icon="external-link" classes="mini-overlay" />
        </a>
      );
    } else if (url) {
      if ((!this.props.hideImage && isVideo(url)) || post.embed_video_url) {
        return (
          <a
            className="text-body"
            href={url}
            title={url}
            rel={relTags}
            data-tippy-content={I18NextService.i18n.t("expand_here")}
            onClick={linkEvent(this, this.handleImageExpandClick)}
            aria-label={I18NextService.i18n.t("expand_here")}
          >
            <div className="thumbnail rounded bg-light d-flex justify-content-center">
              <Icon icon="play" classes="d-flex align-items-center" />
            </div>
          </a>
        );
      } else {
        return (
          <a className="text-body" href={url} title={url} rel={relTags}>
            <div className="thumbnail rounded bg-light d-flex justify-content-center">
              <Icon icon="external-link" classes="d-flex align-items-center" />
            </div>
          </a>
        );
      }
    } else {
      return (
        <Link
          className="text-body"
          to={`/post/${post.id}`}
          title={I18NextService.i18n.t("comments")}
        >
          <div className="thumbnail rounded bg-light d-flex justify-content-center">
            <Icon icon="message-square" classes="d-flex align-items-center" />
          </div>
        </Link>
      );
    }
  }

  createdLine() {
    const post_view = this.postView;
    return (
      <span className="small">
<<<<<<< HEAD
        <PersonListing
          person={post_view.creator}
          hideAvatar={this.props.hideAvatars}
        />
=======
        <PersonListing person={post_view.creator} muted={true} />
>>>>>>> 883afea0
        {this.creatorIsMod_ && (
          <span className="mx-1 badge text-bg-light">
            {I18NextService.i18n.t("mod")}
          </span>
        )}
        {this.creatorIsAdmin_ && (
          <span className="mx-1 badge text-bg-light">
            {I18NextService.i18n.t("admin")}
          </span>
        )}
        {post_view.creator.bot_account && (
          <span className="mx-1 badge text-bg-light">
            {I18NextService.i18n.t("bot_account").toLowerCase()}
          </span>
        )}
        {this.props.showCommunity && (
          <>
            {" "}
            {I18NextService.i18n.t("to")}{" "}
            <CommunityLink
              community={post_view.community}
              hideAvatar={this.props.hideAvatars}
            />
          </>
        )}
        {post_view.post.language_id !== 0 && (
          <span className="mx-1 badge text-bg-light">
            {
              this.props.allLanguages.find(
                lang => lang.id === post_view.post.language_id
              )?.name
            }
          </span>
        )}{" "}
        •{" "}
        <MomentTime
          published={post_view.post.published}
          updated={post_view.post.updated}
        />
      </span>
    );
  }

  get postLink() {
    const post = this.postView.post;
    return (
      <Link
        className={`d-inline ${
          !post.featured_community && !post.featured_local
            ? "link-dark"
            : "link-primary"
        }`}
        to={`/post/${post.id}`}
        title={I18NextService.i18n.t("comments")}
      >
        <span
          className="d-inline"
          dangerouslySetInnerHTML={mdToHtmlInline(post.name)}
        />
      </Link>
    );
  }

  postTitleLine() {
    const post = this.postView.post;
    const url = post.url;

    return (
      <>
        <div className="post-title overflow-hidden">
          <h5 className="d-inline">
            {url && this.props.showBody ? (
              <a
                className={
                  !post.featured_community && !post.featured_local
                    ? "link-dark"
                    : "link-primary"
                }
                href={url}
                title={url}
                rel={relTags}
                dangerouslySetInnerHTML={mdToHtmlInline(post.name)}
              ></a>
            ) : (
              this.postLink
            )}
          </h5>
          {(url && isImage(url)) ||
            (post.thumbnail_url && (
              <button
                className="btn btn-sm text-monospace text-muted d-inline-block"
                data-tippy-content={I18NextService.i18n.t("expand_here")}
                onClick={linkEvent(this, this.handleImageExpandClick)}
              >
                <Icon
                  icon={
                    !this.state.imageExpanded ? "plus-square" : "minus-square"
                  }
                  classes="icon-inline"
                />
              </button>
            ))}
          {post.removed && (
            <small className="ms-2 badge text-bg-secondary">
              {I18NextService.i18n.t("removed")}
            </small>
          )}
          {post.deleted && (
            <small
              className="unselectable pointer ms-2 text-muted fst-italic"
              data-tippy-content={I18NextService.i18n.t("deleted")}
            >
              <Icon icon="trash" classes="icon-inline text-danger" />
            </small>
          )}
          {post.locked && (
            <small
              className="unselectable pointer ms-2 text-muted fst-italic"
              data-tippy-content={I18NextService.i18n.t("locked")}
            >
              <Icon icon="lock" classes="icon-inline text-danger" />
            </small>
          )}
          {post.featured_community && (
            <small
              className="unselectable pointer ms-2 text-muted fst-italic"
              data-tippy-content={I18NextService.i18n.t(
                "featured_in_community"
              )}
              aria-label={I18NextService.i18n.t("featured_in_community")}
            >
              <Icon icon="pin" classes="icon-inline text-primary" />
            </small>
          )}
          {post.featured_local && (
            <small
              className="unselectable pointer ms-2 text-muted fst-italic"
              data-tippy-content={I18NextService.i18n.t("featured_in_local")}
              aria-label={I18NextService.i18n.t("featured_in_local")}
            >
              <Icon icon="pin" classes="icon-inline text-secondary" />
            </small>
          )}
          {post.nsfw && (
            <small className="ms-2 badge text-bg-danger">
              {I18NextService.i18n.t("nsfw")}
            </small>
          )}
        </div>
        {url && this.urlLine()}
      </>
    );
  }

  urlLine() {
    const post = this.postView.post;
    const url = post.url;

    return (
      <p className="small m-0">
        {url && !(hostname(url) === getExternalHost()) && (
          <a
            className="fst-italic link-dark link-opacity-75 link-opacity-100-hover"
            href={url}
            title={url}
            rel={relTags}
          >
            {hostname(url)}
          </a>
        )}
      </p>
    );
  }

  duplicatesLine() {
    const dupes = this.props.crossPosts;
    return dupes && dupes.length > 0 ? (
      <ul className="list-inline mb-1 small text-muted">
        <>
          <li className="list-inline-item me-2">
            {I18NextService.i18n.t("cross_posted_to")}
          </li>
          {dupes.map(pv => (
            <li key={pv.post.id} className="list-inline-item me-2">
              <Link to={`/post/${pv.post.id}`}>
                {pv.community.local
                  ? pv.community.name
                  : `${pv.community.name}@${hostname(pv.community.actor_id)}`}
              </Link>
            </li>
          ))}
        </>
      </ul>
    ) : (
      <></>
    );
  }

  commentsLine(mobile = false) {
    const post = this.postView.post;

    return (
      <div className="d-flex align-items-center justify-content-start flex-wrap text-muted">
        {this.commentsButton}
        {canShare() && (
          <button
            className="btn btn-sm btn-animate text-muted py-0"
            onClick={linkEvent(this, this.handleShare)}
            type="button"
          >
            <Icon icon="share" inline />
          </button>
        )}
        {!post.local && (
          <a
            className="btn btn-sm btn-animate text-muted py-0"
            title={I18NextService.i18n.t("link")}
            href={post.ap_id}
          >
            <Icon icon="fedilink" inline />
          </a>
        )}
        {mobile && !this.props.viewOnly && (
          <VoteButtonsCompact
            voteContentType={VoteContentType.Post}
            id={this.postView.post.id}
            onVote={this.props.onPostVote}
            enableDownvotes={this.props.enableDownvotes}
            counts={this.postView.counts}
            my_vote={this.postView.my_vote}
          />
        )}
        {UserService.Instance.myUserInfo &&
          !this.props.viewOnly &&
          this.postActions()}
      </div>
    );
  }

  showPreviewButton() {
    const post_view = this.postView;
    const body = post_view.post.body;

    return (
      <button
        className="btn btn-sm btn-animate text-muted py-0"
        data-tippy-content={body && mdNoImages.render(body)}
        data-tippy-allowHtml={true}
        onClick={linkEvent(this, this.handleShowBody)}
      >
        <Icon
          icon="book-open"
          classes={classNames("icon-inline me-1", {
            "text-success": this.state.showBody,
          })}
        />
      </button>
    );
  }

  postActions() {
    // Possible enhancement: Priority+ pattern instead of just hard coding which get hidden behind the show more button.
    // Possible enhancement: Make each button a component.
    const post_view = this.postView;
    const post = post_view.post;

    return (
      <>
        {this.saveButton}
        {this.crossPostButton}

        {/**
         * If there is a URL, or if the post has a body and we were told not to
         * show the body, show the MetadataCard/body toggle.
         */}
        {(post.url || (post.body && !this.props.showBody)) &&
          this.showPreviewButton()}

        {this.showBody && post_view.post.body && this.viewSourceButton}

        <div className="dropdown">
          <button
            className="btn btn-sm btn-animate text-muted py-0 dropdown-toggle"
            onClick={linkEvent(this, this.handleShowAdvanced)}
            data-tippy-content={I18NextService.i18n.t("more")}
            data-bs-toggle="dropdown"
            aria-expanded="false"
            aria-controls={`advancedButtonsDropdown${post.id}`}
            aria-label={I18NextService.i18n.t("more")}
          >
            <Icon icon="more-vertical" inline />
          </button>

          <ul
            className="dropdown-menu"
            id={`advancedButtonsDropdown${post.id}`}
          >
            {!this.myPost ? (
              <>
                <li>{this.reportButton}</li>
                <li>{this.blockButton}</li>
              </>
            ) : (
              <>
                <li>{this.editButton}</li>
                <li>{this.deleteButton}</li>
              </>
            )}

            {/* Any mod can do these, not limited to hierarchy*/}
            {(amMod(this.props.moderators) || amAdmin()) && (
              <>
                <li>
                  <hr className="dropdown-divider" />
                </li>
                <li>{this.lockButton}</li>
                {this.featureButtons}
              </>
            )}

            {(this.canMod_ || this.canAdmin_) && (
              <li>{this.modRemoveButton}</li>
            )}
          </ul>
        </div>
      </>
    );
  }

  get commentsButton() {
    const post_view = this.postView;
    const title = I18NextService.i18n.t("number_of_comments", {
      count: Number(post_view.counts.comments),
      formattedCount: Number(post_view.counts.comments),
    });

    return (
      <Link
        className="btn btn-link btn-sm text-muted ps-0"
        title={title}
        to={`/post/${post_view.post.id}?scrollToComments=true`}
        data-tippy-content={title}
      >
        <Icon icon="message-square" classes="me-1" inline />
        {post_view.counts.comments}
        {this.unreadCount && (
          <>
            {" "}
            <span className="fst-italic">
              ({this.unreadCount} {I18NextService.i18n.t("new")})
            </span>
          </>
        )}
      </Link>
    );
  }

  get unreadCount(): number | undefined {
    const pv = this.postView;
    return pv.unread_comments == pv.counts.comments || pv.unread_comments == 0
      ? undefined
      : pv.unread_comments;
  }

  get saveButton() {
    const saved = this.postView.saved;
    const label = saved
      ? I18NextService.i18n.t("unsave")
      : I18NextService.i18n.t("save");
    return (
      <button
        className="btn btn-sm btn-animate text-muted py-0"
        onClick={linkEvent(this, this.handleSavePostClick)}
        data-tippy-content={label}
        aria-label={label}
      >
        {this.state.saveLoading ? (
          <Spinner />
        ) : (
          <Icon
            icon="star"
            classes={classNames({ "text-warning": saved })}
            inline
          />
        )}
      </button>
    );
  }

  get crossPostButton() {
    return (
      <Link
        className="btn btn-sm btn-animate text-muted py-0"
        to={{
          /* Empty string properties are required to satisfy type*/
          pathname: "/create_post",
          state: { ...this.crossPostParams },
          hash: "",
          key: "",
          search: "",
        }}
        title={I18NextService.i18n.t("cross_post")}
        data-tippy-content={I18NextService.i18n.t("cross_post")}
        aria-label={I18NextService.i18n.t("cross_post")}
      >
        <Icon icon="copy" inline />
      </Link>
    );
  }

  get reportButton() {
    return (
      <button
        className="btn btn-link btn-sm d-flex align-items-center rounded-0 dropdown-item"
        onClick={linkEvent(this, this.handleShowReportDialog)}
        aria-label={I18NextService.i18n.t("show_report_dialog")}
      >
        <Icon classes="me-1" icon="flag" inline />
        {I18NextService.i18n.t("create_report")}
      </button>
    );
  }

  get blockButton() {
    return (
      <button
        className="btn btn-link btn-sm d-flex align-items-center rounded-0 dropdown-item"
        onClick={linkEvent(this, this.handleBlockPersonClick)}
        aria-label={I18NextService.i18n.t("block_user")}
      >
        {this.state.blockLoading ? (
          <Spinner />
        ) : (
          <Icon classes="me-1" icon="slash" inline />
        )}
        {I18NextService.i18n.t("block_user")}
      </button>
    );
  }

  get editButton() {
    return (
      <button
        className="btn btn-link btn-sm d-flex align-items-center rounded-0 dropdown-item"
        onClick={linkEvent(this, this.handleEditClick)}
        aria-label={I18NextService.i18n.t("edit")}
      >
        <Icon classes="me-1" icon="edit" inline />
        {I18NextService.i18n.t("edit")}
      </button>
    );
  }

  get deleteButton() {
    const deleted = this.postView.post.deleted;
    const label = !deleted
      ? I18NextService.i18n.t("delete")
      : I18NextService.i18n.t("restore");
    return (
      <button
        className="btn btn-link btn-sm d-flex align-items-center rounded-0 dropdown-item"
        onClick={linkEvent(this, this.handleDeleteClick)}
      >
        {this.state.deleteLoading ? (
          <Spinner />
        ) : (
          <>
            <Icon
              icon="trash"
              classes={classNames("me-1", { "text-danger": deleted })}
              inline
            />
            {label}
          </>
        )}
      </button>
    );
  }

  get viewSourceButton() {
    return (
      <button
        className="btn btn-sm btn-animate text-muted py-0"
        onClick={linkEvent(this, this.handleViewSource)}
        data-tippy-content={I18NextService.i18n.t("view_source")}
        aria-label={I18NextService.i18n.t("view_source")}
      >
        <Icon
          icon="file-text"
          classes={classNames({ "text-success": this.state.viewSource })}
          inline
        />
      </button>
    );
  }

  get lockButton() {
    const locked = this.postView.post.locked;
    const label = locked
      ? I18NextService.i18n.t("unlock")
      : I18NextService.i18n.t("lock");
    return (
      <button
        className="btn btn-link btn-sm d-flex align-items-center rounded-0 dropdown-item"
        onClick={linkEvent(this, this.handleModLock)}
        aria-label={label}
      >
        {this.state.lockLoading ? (
          <Spinner />
        ) : (
          <>
            <Icon
              icon="lock"
              classes={classNames("me-1", { "text-danger": locked })}
              inline
            />
            {capitalizeFirstLetter(label)}
          </>
        )}
      </button>
    );
  }

  get featureButtons() {
    const featuredCommunity = this.postView.post.featured_community;
    const labelCommunity = featuredCommunity
      ? I18NextService.i18n.t("unfeature_from_community")
      : I18NextService.i18n.t("feature_in_community");

    const featuredLocal = this.postView.post.featured_local;
    const labelLocal = featuredLocal
      ? I18NextService.i18n.t("unfeature_from_local")
      : I18NextService.i18n.t("feature_in_local");
    return (
      <>
        <li>
          <button
            className="btn btn-link btn-sm d-flex align-items-center rounded-0 dropdown-item"
            onClick={linkEvent(this, this.handleModFeaturePostCommunity)}
            data-tippy-content={labelCommunity}
            aria-label={labelCommunity}
          >
            {this.state.featureCommunityLoading ? (
              <Spinner />
            ) : (
              <>
                <Icon
                  icon="pin"
                  classes={classNames("me-1", {
                    "text-success": featuredCommunity,
                  })}
                  inline
                />
                {I18NextService.i18n.t("community")}
              </>
            )}
          </button>
        </li>
        <li>
          {amAdmin() && (
            <button
              className="btn btn-link btn-sm d-flex align-items-center rounded-0 dropdown-item"
              onClick={linkEvent(this, this.handleModFeaturePostLocal)}
              data-tippy-content={labelLocal}
              aria-label={labelLocal}
            >
              {this.state.featureLocalLoading ? (
                <Spinner />
              ) : (
                <>
                  <Icon
                    icon="pin"
                    classes={classNames("me-1", {
                      "text-success": featuredLocal,
                    })}
                    inline
                  />
                  {I18NextService.i18n.t("local")}
                </>
              )}
            </button>
          )}
        </li>
      </>
    );
  }

  get modRemoveButton() {
    const removed = this.postView.post.removed;
    return (
      <button
        className="btn btn-link btn-sm d-flex align-items-center rounded-0 dropdown-item"
        onClick={linkEvent(
          this,
          !removed ? this.handleModRemoveShow : this.handleModRemoveSubmit
        )}
      >
        {/* TODO: Find an icon for this. */}
        {this.state.removeLoading ? (
          <Spinner />
        ) : !removed ? (
          I18NextService.i18n.t("remove")
        ) : (
          I18NextService.i18n.t("restore")
        )}
      </button>
    );
  }

  /**
   * Mod/Admin actions to be taken against the author.
   */
  userActionsLine() {
    // TODO: make nicer
    const post_view = this.postView;
    return (
      this.state.showAdvanced && (
        <div className="mt-3">
          {this.canMod_ && (
            <>
              {!this.creatorIsMod_ &&
                (!post_view.creator_banned_from_community ? (
                  <button
                    className="btn btn-link btn-animate text-muted py-0"
                    onClick={linkEvent(
                      this,
                      this.handleModBanFromCommunityShow
                    )}
                    aria-label={I18NextService.i18n.t("ban_from_community")}
                  >
                    {I18NextService.i18n.t("ban_from_community")}
                  </button>
                ) : (
                  <button
                    className="btn btn-link btn-animate text-muted py-0"
                    onClick={linkEvent(
                      this,
                      this.handleModBanFromCommunitySubmit
                    )}
                    aria-label={I18NextService.i18n.t("unban")}
                  >
                    {this.state.banLoading ? (
                      <Spinner />
                    ) : (
                      I18NextService.i18n.t("unban")
                    )}
                  </button>
                ))}
              {!post_view.creator_banned_from_community && (
                <button
                  className="btn btn-link btn-animate text-muted py-0"
                  onClick={linkEvent(this, this.handleAddModToCommunity)}
                  aria-label={
                    this.creatorIsMod_
                      ? I18NextService.i18n.t("remove_as_mod")
                      : I18NextService.i18n.t("appoint_as_mod")
                  }
                >
                  {this.state.addModLoading ? (
                    <Spinner />
                  ) : this.creatorIsMod_ ? (
                    I18NextService.i18n.t("remove_as_mod")
                  ) : (
                    I18NextService.i18n.t("appoint_as_mod")
                  )}
                </button>
              )}
            </>
          )}
          {/* Community creators and admins can transfer community to another mod */}
          {(amCommunityCreator(post_view.creator.id, this.props.moderators) ||
            this.canAdmin_) &&
            this.creatorIsMod_ &&
            (!this.state.showConfirmTransferCommunity ? (
              <button
                className="btn btn-link btn-animate text-muted py-0"
                onClick={linkEvent(
                  this,
                  this.handleShowConfirmTransferCommunity
                )}
                aria-label={I18NextService.i18n.t("transfer_community")}
              >
                {I18NextService.i18n.t("transfer_community")}
              </button>
            ) : (
              <>
                <button
                  className="d-inline-block me-1 btn btn-link btn-animate text-muted py-0"
                  aria-label={I18NextService.i18n.t("are_you_sure")}
                >
                  {I18NextService.i18n.t("are_you_sure")}
                </button>
                <button
                  className="btn btn-link btn-animate text-muted py-0 d-inline-block me-1"
                  aria-label={I18NextService.i18n.t("yes")}
                  onClick={linkEvent(this, this.handleTransferCommunity)}
                >
                  {this.state.transferLoading ? (
                    <Spinner />
                  ) : (
                    I18NextService.i18n.t("yes")
                  )}
                </button>
                <button
                  className="btn btn-link btn-animate text-muted py-0 d-inline-block"
                  onClick={linkEvent(
                    this,
                    this.handleCancelShowConfirmTransferCommunity
                  )}
                  aria-label={I18NextService.i18n.t("no")}
                >
                  {I18NextService.i18n.t("no")}
                </button>
              </>
            ))}
          {/* Admins can ban from all, and appoint other admins */}
          {this.canAdmin_ && (
            <>
              {!this.creatorIsAdmin_ && (
                <>
                  {!isBanned(post_view.creator) ? (
                    <button
                      className="btn btn-link btn-animate text-muted py-0"
                      onClick={linkEvent(this, this.handleModBanShow)}
                      aria-label={I18NextService.i18n.t("ban_from_site")}
                    >
                      {I18NextService.i18n.t("ban_from_site")}
                    </button>
                  ) : (
                    <button
                      className="btn btn-link btn-animate text-muted py-0"
                      onClick={linkEvent(this, this.handleModBanSubmit)}
                      aria-label={I18NextService.i18n.t("unban_from_site")}
                    >
                      {this.state.banLoading ? (
                        <Spinner />
                      ) : (
                        I18NextService.i18n.t("unban_from_site")
                      )}
                    </button>
                  )}
                  <button
                    className="btn btn-link btn-animate text-muted py-0"
                    onClick={linkEvent(this, this.handlePurgePersonShow)}
                    aria-label={I18NextService.i18n.t("purge_user")}
                  >
                    {I18NextService.i18n.t("purge_user")}
                  </button>
                  <button
                    className="btn btn-link btn-animate text-muted py-0"
                    onClick={linkEvent(this, this.handlePurgePostShow)}
                    aria-label={I18NextService.i18n.t("purge_post")}
                  >
                    {I18NextService.i18n.t("purge_post")}
                  </button>
                </>
              )}
              {!isBanned(post_view.creator) && post_view.creator.local && (
                <button
                  className="btn btn-link btn-animate text-muted py-0"
                  onClick={linkEvent(this, this.handleAddAdmin)}
                  aria-label={
                    this.creatorIsAdmin_
                      ? I18NextService.i18n.t("remove_as_admin")
                      : I18NextService.i18n.t("appoint_as_admin")
                  }
                >
                  {this.state.addAdminLoading ? (
                    <Spinner />
                  ) : this.creatorIsAdmin_ ? (
                    I18NextService.i18n.t("remove_as_admin")
                  ) : (
                    I18NextService.i18n.t("appoint_as_admin")
                  )}
                </button>
              )}
            </>
          )}
        </div>
      )
    );
  }

  removeAndBanDialogs() {
    const post = this.postView;
    const purgeTypeText =
      this.state.purgeType == PurgeType.Post
        ? I18NextService.i18n.t("purge_post")
        : `${I18NextService.i18n.t("purge")} ${post.creator.name}`;
    return (
      <>
        {this.state.showRemoveDialog && (
          <form
            className="form-inline"
            onSubmit={linkEvent(this, this.handleModRemoveSubmit)}
          >
            <label
              className="visually-hidden"
              htmlFor="post-listing-remove-reason"
            >
              {I18NextService.i18n.t("reason")}
            </label>
            <input
              type="text"
              id="post-listing-remove-reason"
              className="form-control me-2"
              placeholder={I18NextService.i18n.t("reason")}
              value={this.state.removeReason}
              onInput={linkEvent(this, this.handleModRemoveReasonChange)}
            />
            <button
              type="submit"
              className="btn btn-secondary"
              aria-label={I18NextService.i18n.t("remove_post")}
            >
              {this.state.removeLoading ? (
                <Spinner />
              ) : (
                I18NextService.i18n.t("remove_post")
              )}
            </button>
          </form>
        )}
        {this.state.showBanDialog && (
          <form onSubmit={linkEvent(this, this.handleModBanBothSubmit)}>
            <div className="mb-3 row col-12">
              <label
                className="col-form-label"
                htmlFor="post-listing-ban-reason"
              >
                {I18NextService.i18n.t("reason")}
              </label>
              <input
                type="text"
                id="post-listing-ban-reason"
                className="form-control me-2"
                placeholder={I18NextService.i18n.t("reason")}
                value={this.state.banReason}
                onInput={linkEvent(this, this.handleModBanReasonChange)}
              />
              <label className="col-form-label" htmlFor={`mod-ban-expires`}>
                {I18NextService.i18n.t("expires")}
              </label>
              <input
                type="number"
                id={`mod-ban-expires`}
                className="form-control me-2"
                placeholder={I18NextService.i18n.t("number_of_days")}
                value={this.state.banExpireDays}
                onInput={linkEvent(this, this.handleModBanExpireDaysChange)}
              />
              <div className="input-group mb-3">
                <div className="form-check">
                  <input
                    className="form-check-input"
                    id="mod-ban-remove-data"
                    type="checkbox"
                    checked={this.state.removeData}
                    onChange={linkEvent(this, this.handleModRemoveDataChange)}
                  />
                  <label
                    className="form-check-label"
                    htmlFor="mod-ban-remove-data"
                    title={I18NextService.i18n.t("remove_content_more")}
                  >
                    {I18NextService.i18n.t("remove_content")}
                  </label>
                </div>
              </div>
            </div>
            {/* TODO hold off on expires until later */}
            {/* <div class="mb-3 row"> */}
            {/*   <label class="col-form-label">Expires</label> */}
            {/*   <input type="date" class="form-control me-2" placeholder={I18NextService.i18n.t('expires')} value={this.state.banExpires} onInput={linkEvent(this, this.handleModBanExpiresChange)} /> */}
            {/* </div> */}
            <div className="mb-3 row">
              <button
                type="submit"
                className="btn btn-secondary"
                aria-label={I18NextService.i18n.t("ban")}
              >
                {this.state.banLoading ? (
                  <Spinner />
                ) : (
                  <span>
                    {I18NextService.i18n.t("ban")} {post.creator.name}
                  </span>
                )}
              </button>
            </div>
          </form>
        )}
        {this.state.showReportDialog && (
          <form
            className="form-inline"
            onSubmit={linkEvent(this, this.handleReportSubmit)}
          >
            <label className="visually-hidden" htmlFor="post-report-reason">
              {I18NextService.i18n.t("reason")}
            </label>
            <input
              type="text"
              id="post-report-reason"
              className="form-control me-2"
              placeholder={I18NextService.i18n.t("reason")}
              required
              value={this.state.reportReason}
              onInput={linkEvent(this, this.handleReportReasonChange)}
            />
            <button
              type="submit"
              className="btn btn-secondary"
              aria-label={I18NextService.i18n.t("create_report")}
            >
              {this.state.reportLoading ? (
                <Spinner />
              ) : (
                I18NextService.i18n.t("create_report")
              )}
            </button>
          </form>
        )}
        {this.state.showPurgeDialog && (
          <form
            className="form-inline"
            onSubmit={linkEvent(this, this.handlePurgeSubmit)}
          >
            <PurgeWarning />
            <label className="visually-hidden" htmlFor="purge-reason">
              {I18NextService.i18n.t("reason")}
            </label>
            <input
              type="text"
              id="purge-reason"
              className="form-control me-2"
              placeholder={I18NextService.i18n.t("reason")}
              value={this.state.purgeReason}
              onInput={linkEvent(this, this.handlePurgeReasonChange)}
            />
            {this.state.purgeLoading ? (
              <Spinner />
            ) : (
              <button
                type="submit"
                className="btn btn-secondary"
                aria-label={purgeTypeText}
              >
                {this.state.purgeLoading ? <Spinner /> : { purgeTypeText }}
              </button>
            )}
          </form>
        )}
      </>
    );
  }

  mobileThumbnail() {
    const post = this.postView.post;
    return post.thumbnail_url || (post.url && isImage(post.url)) ? (
      <div className="row">
        <div className={`${this.state.imageExpanded ? "col-12" : "col-8"}`}>
          {this.postTitleLine()}
        </div>
        <div className="col-4">
          {/* Post thumbnail */}
          {!this.state.imageExpanded && this.thumbnail()}
        </div>
      </div>
    ) : (
      this.postTitleLine()
    );
  }

  showBodyPreview() {
    const { body, id } = this.postView.post;

    return !this.showBody && body ? (
      <Link className="text-body mt-2 d-block" to={`/post/${id}`}>
        <div className="md-div mb-1 preview-lines">{body}</div>
      </Link>
    ) : (
      <></>
    );
  }

  listing() {
    return (
      <>
        {/* The mobile view*/}
        <div className="d-block d-sm-none">
          <article className="row post-container">
            <div className="col-12">
              {this.createdLine()}

              {/* If it has a thumbnail, do a right aligned thumbnail */}
              {this.mobileThumbnail()}

              {/* Show a preview of the post body */}
              {this.showBodyPreview()}

              {this.commentsLine(true)}
              {this.userActionsLine()}
              {this.duplicatesLine()}
              {this.removeAndBanDialogs()}
            </div>
          </article>
        </div>

        {/* The larger view*/}
        <div className="d-none d-sm-block">
          <article className="row post-container">
            {!this.props.viewOnly && (
              <VoteButtons
                voteContentType={VoteContentType.Post}
                id={this.postView.post.id}
                onVote={this.props.onPostVote}
                enableDownvotes={this.props.enableDownvotes}
                counts={this.postView.counts}
                my_vote={this.postView.my_vote}
              />
            )}
            <div className="col-sm-2 pe-0 post-media">
              <div className="">{this.thumbnail()}</div>
            </div>
            <div className="col-12 col-sm-9">
              <div className="row">
                <div className="col-12">
                  {this.postTitleLine()}
                  {this.createdLine()}
                  {this.showBodyPreview()}
                  {this.commentsLine()}
                  {this.duplicatesLine()}
                  {this.userActionsLine()}
                  {this.removeAndBanDialogs()}
                </div>
              </div>
            </div>
          </article>
        </div>
      </>
    );
  }

  private get myPost(): boolean {
    return (
      this.postView.creator.id ==
      UserService.Instance.myUserInfo?.local_user_view.person.id
    );
  }
  handleEditClick(i: PostListing) {
    i.setState({ showEdit: true });
  }

  handleEditCancel() {
    this.setState({ showEdit: false });
  }

  // The actual editing is done in the receive for post
  handleEditPost(form: EditPost) {
    this.setState({ showEdit: false });
    this.props.onPostEdit(form);
  }

  handleShare(i: PostListing) {
    const { name, body, id } = i.props.post_view.post;
    share({
      title: name,
      text: body?.slice(0, 50),
      url: `${getHttpBase()}/post/${id}`,
    });
  }

  handleShowReportDialog(i: PostListing) {
    i.setState({ showReportDialog: !i.state.showReportDialog });
  }

  handleReportReasonChange(i: PostListing, event: any) {
    i.setState({ reportReason: event.target.value });
  }

  handleReportSubmit(i: PostListing, event: any) {
    event.preventDefault();
    i.setState({ reportLoading: true });
    i.props.onPostReport({
      post_id: i.postView.post.id,
      reason: i.state.reportReason ?? "",
      auth: myAuthRequired(),
    });
  }

  handleBlockPersonClick(i: PostListing) {
    i.setState({ blockLoading: true });
    i.props.onBlockPerson({
      person_id: i.postView.creator.id,
      block: true,
      auth: myAuthRequired(),
    });
  }

  handleDeleteClick(i: PostListing) {
    i.setState({ deleteLoading: true });
    i.props.onDeletePost({
      post_id: i.postView.post.id,
      deleted: !i.postView.post.deleted,
      auth: myAuthRequired(),
    });
  }

  handleSavePostClick(i: PostListing) {
    i.setState({ saveLoading: true });
    i.props.onSavePost({
      post_id: i.postView.post.id,
      save: !i.postView.saved,
      auth: myAuthRequired(),
    });
  }

  get crossPostParams(): PostFormParams {
    const queryParams: PostFormParams = {};
    const { name, url } = this.postView.post;

    queryParams.name = name;

    if (url) {
      queryParams.url = url;
    }

    const crossPostBody = this.crossPostBody();
    if (crossPostBody) {
      queryParams.body = crossPostBody;
    }

    return queryParams;
  }

  crossPostBody(): string | undefined {
    const post = this.postView.post;
    const body = post.body;

    return body
      ? `${I18NextService.i18n.t("cross_posted_from")} ${
          post.ap_id
        }\n\n${body.replace(/^/gm, "> ")}`
      : undefined;
  }

  get showBody(): boolean {
    return this.props.showBody || this.state.showBody;
  }

  handleModRemoveShow(i: PostListing) {
    i.setState({
      showRemoveDialog: !i.state.showRemoveDialog,
      showBanDialog: false,
    });
  }

  handleModRemoveReasonChange(i: PostListing, event: any) {
    i.setState({ removeReason: event.target.value });
  }

  handleModRemoveDataChange(i: PostListing, event: any) {
    i.setState({ removeData: event.target.checked });
  }

  handleModRemoveSubmit(i: PostListing, event: any) {
    event.preventDefault();
    i.setState({ removeLoading: true });
    i.props.onRemovePost({
      post_id: i.postView.post.id,
      removed: !i.postView.post.removed,
      auth: myAuthRequired(),
    });
  }

  handleModLock(i: PostListing) {
    i.setState({ lockLoading: true });
    i.props.onLockPost({
      post_id: i.postView.post.id,
      locked: !i.postView.post.locked,
      auth: myAuthRequired(),
    });
  }

  handleModFeaturePostLocal(i: PostListing) {
    i.setState({ featureLocalLoading: true });
    i.props.onFeaturePost({
      post_id: i.postView.post.id,
      featured: !i.postView.post.featured_local,
      feature_type: "Local",
      auth: myAuthRequired(),
    });
  }

  handleModFeaturePostCommunity(i: PostListing) {
    i.setState({ featureCommunityLoading: true });
    i.props.onFeaturePost({
      post_id: i.postView.post.id,
      featured: !i.postView.post.featured_community,
      feature_type: "Community",
      auth: myAuthRequired(),
    });
  }

  handleModBanFromCommunityShow(i: PostListing) {
    i.setState({
      showBanDialog: true,
      banType: BanType.Community,
      showRemoveDialog: false,
    });
  }

  handleModBanShow(i: PostListing) {
    i.setState({
      showBanDialog: true,
      banType: BanType.Site,
      showRemoveDialog: false,
    });
  }

  handlePurgePersonShow(i: PostListing) {
    i.setState({
      showPurgeDialog: true,
      purgeType: PurgeType.Person,
      showRemoveDialog: false,
    });
  }

  handlePurgePostShow(i: PostListing) {
    i.setState({
      showPurgeDialog: true,
      purgeType: PurgeType.Post,
      showRemoveDialog: false,
    });
  }

  handlePurgeReasonChange(i: PostListing, event: any) {
    i.setState({ purgeReason: event.target.value });
  }

  handlePurgeSubmit(i: PostListing, event: any) {
    event.preventDefault();
    i.setState({ purgeLoading: true });
    if (i.state.purgeType == PurgeType.Person) {
      i.props.onPurgePerson({
        person_id: i.postView.creator.id,
        reason: i.state.purgeReason,
        auth: myAuthRequired(),
      });
    } else if (i.state.purgeType == PurgeType.Post) {
      i.props.onPurgePost({
        post_id: i.postView.post.id,
        reason: i.state.purgeReason,
        auth: myAuthRequired(),
      });
    }
  }

  handleModBanReasonChange(i: PostListing, event: any) {
    i.setState({ banReason: event.target.value });
  }

  handleModBanExpireDaysChange(i: PostListing, event: any) {
    i.setState({ banExpireDays: event.target.value });
  }

  handleModBanFromCommunitySubmit(i: PostListing, event: any) {
    i.setState({ banType: BanType.Community });
    i.handleModBanBothSubmit(i, event);
  }

  handleModBanSubmit(i: PostListing, event: any) {
    i.setState({ banType: BanType.Site });
    i.handleModBanBothSubmit(i, event);
  }

  handleModBanBothSubmit(i: PostListing, event: any) {
    event.preventDefault();
    i.setState({ banLoading: true });

    const ban = !i.props.post_view.creator_banned_from_community;
    // If its an unban, restore all their data
    if (ban == false) {
      i.setState({ removeData: false });
    }
    const person_id = i.props.post_view.creator.id;
    const remove_data = i.state.removeData;
    const reason = i.state.banReason;
    const expires = futureDaysToUnixTime(i.state.banExpireDays);

    if (i.state.banType == BanType.Community) {
      const community_id = i.postView.community.id;
      i.props.onBanPersonFromCommunity({
        community_id,
        person_id,
        ban,
        remove_data,
        reason,
        expires,
        auth: myAuthRequired(),
      });
    } else {
      i.props.onBanPerson({
        person_id,
        ban,
        remove_data,
        reason,
        expires,
        auth: myAuthRequired(),
      });
    }
  }

  handleAddModToCommunity(i: PostListing) {
    i.setState({ addModLoading: true });
    i.props.onAddModToCommunity({
      community_id: i.postView.community.id,
      person_id: i.postView.creator.id,
      added: !i.creatorIsMod_,
      auth: myAuthRequired(),
    });
  }

  handleAddAdmin(i: PostListing) {
    i.setState({ addAdminLoading: true });
    i.props.onAddAdmin({
      person_id: i.postView.creator.id,
      added: !i.creatorIsAdmin_,
      auth: myAuthRequired(),
    });
  }

  handleShowConfirmTransferCommunity(i: PostListing) {
    i.setState({ showConfirmTransferCommunity: true });
  }

  handleCancelShowConfirmTransferCommunity(i: PostListing) {
    i.setState({ showConfirmTransferCommunity: false });
  }

  handleTransferCommunity(i: PostListing) {
    i.setState({ transferLoading: true });
    i.props.onTransferCommunity({
      community_id: i.postView.community.id,
      person_id: i.postView.creator.id,
      auth: myAuthRequired(),
    });
  }

  handleShowConfirmTransferSite(i: PostListing) {
    i.setState({ showConfirmTransferSite: true });
  }

  handleCancelShowConfirmTransferSite(i: PostListing) {
    i.setState({ showConfirmTransferSite: false });
  }

  handleImageExpandClick(i: PostListing, event: any) {
    event.preventDefault();
    i.setState({ imageExpanded: !i.state.imageExpanded });
    setupTippy();
  }

  handleViewSource(i: PostListing) {
    i.setState({ viewSource: !i.state.viewSource });
  }

  handleShowAdvanced(i: PostListing) {
    i.setState({ showAdvanced: !i.state.showAdvanced });
    setupTippy();
  }

  handleShowMoreMobile(i: PostListing) {
    i.setState({
      showMoreMobile: !i.state.showMoreMobile,
      showAdvanced: !i.state.showAdvanced,
    });
    setupTippy();
  }

  handleShowBody(i: PostListing) {
    i.setState({ showBody: !i.state.showBody });
    setupTippy();
  }

  get pointsTippy(): string {
    const points = I18NextService.i18n.t("number_of_points", {
      count: Number(this.postView.counts.score),
      formattedCount: Number(this.postView.counts.score),
    });

    const upvotes = I18NextService.i18n.t("number_of_upvotes", {
      count: Number(this.postView.counts.upvotes),
      formattedCount: Number(this.postView.counts.upvotes),
    });

    const downvotes = I18NextService.i18n.t("number_of_downvotes", {
      count: Number(this.postView.counts.downvotes),
      formattedCount: Number(this.postView.counts.downvotes),
    });

    return `${points} • ${upvotes} • ${downvotes}`;
  }

  get canModOnSelf_(): boolean {
    return canMod(
      this.postView.creator.id,
      this.props.moderators,
      this.props.admins,
      undefined,
      true
    );
  }

  get canMod_(): boolean {
    return canMod(
      this.postView.creator.id,
      this.props.moderators,
      this.props.admins
    );
  }

  get canAdmin_(): boolean {
    return canAdmin(this.postView.creator.id, this.props.admins);
  }

  get creatorIsMod_(): boolean {
    return isMod(this.postView.creator.id, this.props.moderators);
  }

  get creatorIsAdmin_(): boolean {
    return isAdmin(this.postView.creator.id, this.props.admins);
  }
}<|MERGE_RESOLUTION|>--- conflicted
+++ resolved
@@ -398,14 +398,10 @@
     const post_view = this.postView;
     return (
       <span className="small">
-<<<<<<< HEAD
         <PersonListing
           person={post_view.creator}
           hideAvatar={this.props.hideAvatars}
         />
-=======
-        <PersonListing person={post_view.creator} muted={true} />
->>>>>>> 883afea0
         {this.creatorIsMod_ && (
           <span className="mx-1 badge text-bg-light">
             {I18NextService.i18n.t("mod")}
