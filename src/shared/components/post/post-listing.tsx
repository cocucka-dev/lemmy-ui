--- conflicted
+++ resolved
@@ -1,16 +1,12 @@
 import { myAuthRequired, newVote, showScores } from "@utils/app";
 import { canShare, share } from "@utils/browser";
-<<<<<<< HEAD
 import { getExternalHost, getHttpBase } from "@utils/env";
-import { futureDaysToUnixTime, hostname, numToSI } from "@utils/helpers";
-=======
 import {
   capitalizeFirstLetter,
   futureDaysToUnixTime,
   hostname,
   numToSI,
 } from "@utils/helpers";
->>>>>>> 98cedb88
 import { isImage, isVideo } from "@utils/media";
 import {
   amAdmin,
