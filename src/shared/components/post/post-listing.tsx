import { myAuthRequired } from "@utils/app";
import { canShare, share } from "@utils/browser";
import { getExternalHost, getHttpBase } from "@utils/env";
import {
  capitalizeFirstLetter,
  futureDaysToUnixTime,
  hostname,
} from "@utils/helpers";
import { isImage, isVideo } from "@utils/media";
import {
  amAdmin,
  amCommunityCreator,
  amMod,
  canAdmin,
  canMod,
  isAdmin,
  isBanned,
  isMod,
} from "@utils/roles";
import classNames from "classnames";
import { Component, linkEvent } from "inferno";
import { Link } from "inferno-router";
import {
  AddAdmin,
  AddModToCommunity,
  BanFromCommunity,
  BanPerson,
  BlockPerson,
  CommunityModeratorView,
  CreatePostLike,
  CreatePostReport,
  DeletePost,
  EditPost,
  FeaturePost,
  Language,
  LockPost,
  PersonView,
  PostView,
  PurgePerson,
  PurgePost,
  RemovePost,
  SavePost,
  TransferCommunity,
} from "lemmy-js-client";
import { relTags } from "../../config";
import {
  BanType,
  PostFormParams,
  PurgeType,
  VoteContentType,
} from "../../interfaces";
import { mdToHtml, mdToHtmlInline } from "../../markdown";
import { I18NextService, UserService } from "../../services";
import { setupTippy } from "../../tippy";
import { Icon, PurgeWarning, Spinner } from "../common/icon";
import { MomentTime } from "../common/moment-time";
import { PictrsImage } from "../common/pictrs-image";
import { UserBadges } from "../common/user-badges";
import { VoteButtons, VoteButtonsCompact } from "../common/vote-buttons";
import { CommunityLink } from "../community/community-link";
import { PersonListing } from "../person/person-listing";
import { MetadataCard } from "./metadata-card";
import { PostForm } from "./post-form";

interface PostListingState {
  showEdit: boolean;
  showRemoveDialog: boolean;
  showPurgeDialog: boolean;
  purgeReason?: string;
  purgeType?: PurgeType;
  purgeLoading: boolean;
  removeReason?: string;
  showBanDialog: boolean;
  banReason?: string;
  banExpireDays?: number;
  banType?: BanType;
  removeData?: boolean;
  showConfirmTransferSite: boolean;
  showConfirmTransferCommunity: boolean;
  imageExpanded: boolean;
  viewSource: boolean;
  showAdvanced: boolean;
  showMoreMobile: boolean;
  showBody: boolean;
  showReportDialog: boolean;
  reportReason?: string;
  reportLoading: boolean;
  blockLoading: boolean;
  lockLoading: boolean;
  deleteLoading: boolean;
  removeLoading: boolean;
  saveLoading: boolean;
  featureCommunityLoading: boolean;
  featureLocalLoading: boolean;
  banLoading: boolean;
  addModLoading: boolean;
  addAdminLoading: boolean;
  transferLoading: boolean;
}

interface PostListingProps {
  post_view: PostView;
  crossPosts?: PostView[];
  moderators?: CommunityModeratorView[];
  admins?: PersonView[];
  allLanguages: Language[];
  siteLanguages: number[];
  showCommunity?: boolean;
  /**
   * Controls whether to show both the body *and* the metadata preview card
   */
  showBody?: boolean;
  hideImage?: boolean;
  enableDownvotes?: boolean;
  enableNsfw?: boolean;
  viewOnly?: boolean;
  onPostEdit(form: EditPost): void;
  onPostVote(form: CreatePostLike): void;
  onPostReport(form: CreatePostReport): void;
  onBlockPerson(form: BlockPerson): void;
  onLockPost(form: LockPost): void;
  onDeletePost(form: DeletePost): void;
  onRemovePost(form: RemovePost): void;
  onSavePost(form: SavePost): void;
  onFeaturePost(form: FeaturePost): void;
  onPurgePerson(form: PurgePerson): void;
  onPurgePost(form: PurgePost): void;
  onBanPersonFromCommunity(form: BanFromCommunity): void;
  onBanPerson(form: BanPerson): void;
  onAddModToCommunity(form: AddModToCommunity): void;
  onAddAdmin(form: AddAdmin): void;
  onTransferCommunity(form: TransferCommunity): void;
}

export class PostListing extends Component<PostListingProps, PostListingState> {
  state: PostListingState = {
    showEdit: false,
    showRemoveDialog: false,
    showPurgeDialog: false,
    purgeType: PurgeType.Person,
    showBanDialog: false,
    banType: BanType.Community,
    removeData: false,
    showConfirmTransferSite: false,
    showConfirmTransferCommunity: false,
    imageExpanded: false,
    viewSource: false,
    showAdvanced: false,
    showMoreMobile: false,
    showBody: false,
    showReportDialog: false,
    purgeLoading: false,
    reportLoading: false,
    blockLoading: false,
    lockLoading: false,
    deleteLoading: false,
    removeLoading: false,
    saveLoading: false,
    featureCommunityLoading: false,
    featureLocalLoading: false,
    banLoading: false,
    addModLoading: false,
    addAdminLoading: false,
    transferLoading: false,
  };

  constructor(props: any, context: any) {
    super(props, context);

    this.handleEditPost = this.handleEditPost.bind(this);
    this.handleEditCancel = this.handleEditCancel.bind(this);
  }

  componentWillReceiveProps(nextProps: PostListingProps) {
    if (this.props !== nextProps) {
      this.setState({
        purgeLoading: false,
        reportLoading: false,
        blockLoading: false,
        lockLoading: false,
        deleteLoading: false,
        removeLoading: false,
        saveLoading: false,
        featureCommunityLoading: false,
        featureLocalLoading: false,
        banLoading: false,
        addModLoading: false,
        addAdminLoading: false,
        transferLoading: false,
      });
    }
  }

  get postView(): PostView {
    return this.props.post_view;
  }

  render() {
    const post = this.postView.post;

    return (
      <div className="post-listing mt-2">
        {!this.state.showEdit ? (
          <>
            {this.listing()}
            {this.state.imageExpanded && !this.props.hideImage && this.img}
            {this.showBody && post.url && post.embed_title && (
              <MetadataCard post={post} />
            )}
            {this.showBody && this.body()}
          </>
        ) : (
          <PostForm
            post_view={this.postView}
            crossPosts={this.props.crossPosts}
            onEdit={this.handleEditPost}
            onCancel={this.handleEditCancel}
            enableNsfw={this.props.enableNsfw}
            enableDownvotes={this.props.enableDownvotes}
            allLanguages={this.props.allLanguages}
            siteLanguages={this.props.siteLanguages}
          />
        )}
      </div>
    );
  }

  body() {
    const body = this.postView.post.body;
    return body ? (
      <article id="postContent" className="col-12 card my-2 p-2">
        {this.state.viewSource ? (
          <pre>{body}</pre>
        ) : (
          <div className="md-div" dangerouslySetInnerHTML={mdToHtml(body)} />
        )}
      </article>
    ) : (
      <></>
    );
  }

  get img() {
    if (this.imageSrc) {
      return (
        <>
          <div className="offset-sm-3 my-2 d-none d-sm-block">
            <a href={this.imageSrc} className="d-inline-block">
              <PictrsImage src={this.imageSrc} />
            </a>
          </div>
          <div className="my-2 d-block d-sm-none">
            <button
              type="button"
              className="p-0 border-0 bg-transparent d-inline-block"
              onClick={linkEvent(this, this.handleImageExpandClick)}
            >
              <PictrsImage src={this.imageSrc} />
            </button>
          </div>
        </>
      );
    }

    const { post } = this.postView;
    const { url } = post;

    // if direct video link
    if (url && isVideo(url)) {
      return (
        <div className="embed-responsive mt-3">
          <video muted controls className="embed-responsive-item col-12">
            <source src={url} type="video/mp4" />
          </video>
        </div>
      );
    }

    // if embedded video link
    if (url && post.embed_video_url) {
      return (
        <div className="ratio ratio-16x9">
          <iframe
            allowFullScreen
            className="post-metadata-iframe"
            src={post.embed_video_url}
            title={post.embed_title}
          ></iframe>
        </div>
      );
    }

    return <></>;
  }

  imgThumb(src: string) {
    const post_view = this.postView;
    return (
      <PictrsImage
        src={src}
        thumbnail
        alt=""
        nsfw={post_view.post.nsfw || post_view.community.nsfw}
      />
    );
  }

  get imageSrc(): string | undefined {
    const post = this.postView.post;
    const url = post.url;
    const thumbnail = post.thumbnail_url;

    if (url && isImage(url)) {
      if (url.includes("pictrs")) {
        return url;
      } else if (thumbnail) {
        return thumbnail;
      } else {
        return url;
      }
    } else if (thumbnail) {
      return thumbnail;
    } else {
      return undefined;
    }
  }

  thumbnail() {
    const post = this.postView.post;
    const url = post.url;
    const thumbnail = post.thumbnail_url;

    if (!this.props.hideImage && url && isImage(url) && this.imageSrc) {
      return (
        <button
          type="button"
          className="thumbnail rounded overflow-hidden d-inline-block position-relative p-0 border-0 bg-transparent"
          data-tippy-content={I18NextService.i18n.t("expand_here")}
          onClick={linkEvent(this, this.handleImageExpandClick)}
          aria-label={I18NextService.i18n.t("expand_here")}
        >
          {this.imgThumb(this.imageSrc)}
          <Icon
            icon="image"
            classes="d-block text-white position-absolute end-0 top-0 mini-overlay text-opacity-75 text-opacity-100-hover"
          />
        </button>
      );
    } else if (!this.props.hideImage && url && thumbnail && this.imageSrc) {
      return (
        <a
          className="thumbnail rounded overflow-hidden d-inline-block position-relative p-0 border-0"
          href={url}
          rel={relTags}
          title={url}
        >
          {this.imgThumb(this.imageSrc)}
          <Icon
            icon="external-link"
            classes="d-block text-white position-absolute end-0 top-0 mini-overlay text-opacity-75 text-opacity-100-hover"
          />
        </a>
      );
    } else if (url) {
      if ((!this.props.hideImage && isVideo(url)) || post.embed_video_url) {
        return (
          <a
            className="text-body"
            href={url}
            title={url}
            rel={relTags}
            data-tippy-content={I18NextService.i18n.t("expand_here")}
            onClick={linkEvent(this, this.handleImageExpandClick)}
            aria-label={I18NextService.i18n.t("expand_here")}
          >
            <div className="thumbnail rounded bg-light d-flex justify-content-center">
              <Icon icon="play" classes="d-flex align-items-center" />
            </div>
          </a>
        );
      } else {
        return (
          <a className="text-body" href={url} title={url} rel={relTags}>
            <div className="thumbnail rounded bg-light d-flex justify-content-center">
              <Icon icon="external-link" classes="d-flex align-items-center" />
            </div>
          </a>
        );
      }
    } else {
      return (
        <Link
          className="text-body"
          to={`/post/${post.id}`}
          title={I18NextService.i18n.t("comments")}
        >
          <div className="thumbnail rounded bg-light d-flex justify-content-center">
            <Icon icon="message-square" classes="d-flex align-items-center" />
          </div>
        </Link>
      );
    }
  }

  createdLine() {
    const post_view = this.postView;

    return (
      <div className="small mb-1 mb-md-0">
        <PersonListing person={post_view.creator} />
        <UserBadges
          classNames="ms-1"
          isMod={this.creatorIsMod_}
          isAdmin={this.creatorIsAdmin_}
          isBot={post_view.creator.bot_account}
        />
        {this.props.showCommunity && (
          <>
            {" "}
            {I18NextService.i18n.t("to")}{" "}
            <CommunityLink community={post_view.community} />
          </>
        )}
        {post_view.post.language_id !== 0 && (
          <span className="mx-1 badge text-bg-light">
            {
              this.props.allLanguages.find(
                lang => lang.id === post_view.post.language_id
              )?.name
            }
          </span>
        )}{" "}
        •{" "}
        <MomentTime
          published={post_view.post.published}
          updated={post_view.post.updated}
        />
      </div>
    );
  }

  get postLink() {
    const post = this.postView.post;
    return (
      <Link
        className={`d-inline ${
          !post.featured_community && !post.featured_local
            ? "link-dark"
            : "link-primary"
        }`}
        to={`/post/${post.id}`}
        title={I18NextService.i18n.t("comments")}
      >
        <span
          className="d-inline"
          dangerouslySetInnerHTML={mdToHtmlInline(post.name)}
        />
      </Link>
    );
  }

  postTitleLine() {
    const post = this.postView.post;
    const url = post.url;

    return (
      <>
<<<<<<< HEAD
        <div className="post-title">
          <h5 className="d-inline text-break">
=======
        <div className="post-title overflow-hidden">
          <h1 className="h5 d-inline">
>>>>>>> b9d92315
            {url && this.props.showBody ? (
              <a
                className={
                  !post.featured_community && !post.featured_local
                    ? "link-dark"
                    : "link-primary"
                }
                href={url}
                title={url}
                rel={relTags}
                dangerouslySetInnerHTML={mdToHtmlInline(post.name)}
              ></a>
            ) : (
              this.postLink
            )}
          </h1>

          {/**
           * If there is (a) a URL and an embed title, or (b) a post body, and
           * we were not told to show the body by the parent component, show the
           * MetadataCard/body toggle.
           */}
          {!this.props.showBody &&
            ((post.url && post.embed_title) || post.body) &&
            this.showPreviewButton()}

          {post.removed && (
            <small className="ms-2 badge text-bg-secondary">
              {I18NextService.i18n.t("removed")}
            </small>
          )}

          {post.deleted && (
            <small
              className="unselectable pointer ms-2 text-muted fst-italic"
              data-tippy-content={I18NextService.i18n.t("deleted")}
            >
              <Icon icon="trash" classes="icon-inline text-danger" />
            </small>
          )}

          {post.locked && (
            <small
              className="unselectable pointer ms-2 text-muted fst-italic"
              data-tippy-content={I18NextService.i18n.t("locked")}
            >
              <Icon icon="lock" classes="icon-inline text-danger" />
            </small>
          )}

          {post.featured_community && (
            <small
              className="unselectable pointer ms-2 text-muted fst-italic"
              data-tippy-content={I18NextService.i18n.t(
                "featured_in_community"
              )}
              aria-label={I18NextService.i18n.t("featured_in_community")}
            >
              <Icon icon="pin" classes="icon-inline text-primary" />
            </small>
          )}

          {post.featured_local && (
            <small
              className="unselectable pointer ms-2 text-muted fst-italic"
              data-tippy-content={I18NextService.i18n.t("featured_in_local")}
              aria-label={I18NextService.i18n.t("featured_in_local")}
            >
              <Icon icon="pin" classes="icon-inline text-secondary" />
            </small>
          )}

          {post.nsfw && (
            <small className="ms-2 badge text-bg-danger">
              {I18NextService.i18n.t("nsfw")}
            </small>
          )}
        </div>
        {url && this.urlLine()}
      </>
    );
  }

  urlLine() {
    const post = this.postView.post;
    const url = post.url;

    return (
      <p className="small m-0">
        {url && !(hostname(url) === getExternalHost()) && (
          <a
            className="fst-italic link-dark link-opacity-75 link-opacity-100-hover"
            href={url}
            title={url}
            rel={relTags}
          >
            {hostname(url)}
          </a>
        )}
      </p>
    );
  }

  duplicatesLine() {
    const dupes = this.props.crossPosts;
    return dupes && dupes.length > 0 ? (
      <ul className="list-inline mb-1 small text-muted">
        <>
          <li className="list-inline-item me-2">
            {I18NextService.i18n.t("cross_posted_to")}
          </li>
          {dupes.map(pv => (
            <li key={pv.post.id} className="list-inline-item me-2">
              <Link to={`/post/${pv.post.id}`}>
                {pv.community.local
                  ? pv.community.name
                  : `${pv.community.name}@${hostname(pv.community.actor_id)}`}
              </Link>
            </li>
          ))}
        </>
      </ul>
    ) : (
      <></>
    );
  }

  commentsLine(mobile = false) {
    const post = this.postView.post;

    return (
      <div className="d-flex align-items-center justify-content-start flex-wrap text-muted">
        {this.commentsButton}
        {canShare() && (
          <button
            className="btn btn-sm btn-animate text-muted py-0"
            onClick={linkEvent(this, this.handleShare)}
            type="button"
          >
            <Icon icon="share" inline />
          </button>
        )}
        {!post.local && (
          <a
            className="btn btn-sm btn-animate text-muted py-0"
            title={I18NextService.i18n.t("link")}
            href={post.ap_id}
          >
            <Icon icon="fedilink" inline />
          </a>
        )}
        {mobile && !this.props.viewOnly && (
          <VoteButtonsCompact
            voteContentType={VoteContentType.Post}
            id={this.postView.post.id}
            onVote={this.props.onPostVote}
            enableDownvotes={this.props.enableDownvotes}
            counts={this.postView.counts}
            my_vote={this.postView.my_vote}
          />
        )}
        {UserService.Instance.myUserInfo &&
          !this.props.viewOnly &&
          this.postActions()}
      </div>
    );
  }

  postActions() {
    // Possible enhancement: Priority+ pattern instead of just hard coding which get hidden behind the show more button.
    // Possible enhancement: Make each button a component.
    const post_view = this.postView;
    const post = post_view.post;

    return (
      <>
        {this.saveButton}
        {this.crossPostButton}

        {this.props.showBody && post_view.post.body && this.viewSourceButton}

        <div className="dropdown">
          <button
            className="btn btn-sm btn-animate text-muted py-0 dropdown-toggle"
            onClick={linkEvent(this, this.handleShowAdvanced)}
            data-tippy-content={I18NextService.i18n.t("more")}
            data-bs-toggle="dropdown"
            aria-expanded="false"
            aria-controls={`advancedButtonsDropdown${post.id}`}
            aria-label={I18NextService.i18n.t("more")}
          >
            <Icon icon="more-vertical" inline />
          </button>

          <ul
            className="dropdown-menu"
            id={`advancedButtonsDropdown${post.id}`}
          >
            {!this.myPost ? (
              <>
                <li>{this.reportButton}</li>
                <li>{this.blockButton}</li>
              </>
            ) : (
              <>
                <li>{this.editButton}</li>
                <li>{this.deleteButton}</li>
              </>
            )}

            {/* Any mod can do these, not limited to hierarchy*/}
            {(amMod(this.props.moderators) || amAdmin()) && (
              <>
                <li>
                  <hr className="dropdown-divider" />
                </li>
                <li>{this.lockButton}</li>
                {this.featureButtons}
              </>
            )}

            {(this.canMod_ || this.canAdmin_) && (
              <li>{this.modRemoveButton}</li>
            )}

            {this.canMod_ && (
              <>
                <li>
                  <hr className="dropdown-divider" />
                </li>
                {!this.creatorIsMod_ &&
                  (!post_view.creator_banned_from_community ? (
                    <li>{this.modBanFromCommunityButton}</li>
                  ) : (
                    <li>{this.modUnbanFromCommunityButton}</li>
                  ))}
                {!post_view.creator_banned_from_community && (
                  <li>{this.addModToCommunityButton}</li>
                )}
              </>
            )}

            {(amCommunityCreator(post_view.creator.id, this.props.moderators) ||
              this.canAdmin_) &&
              this.creatorIsMod_ && <li>{this.transferCommunityButton}</li>}

            {/* Admins can ban from all, and appoint other admins */}
            {this.canAdmin_ && (
              <>
                <li>
                  <hr className="dropdown-divider" />
                </li>
                {!this.creatorIsAdmin_ && (
                  <>
                    {!isBanned(post_view.creator) ? (
                      <li>{this.modBanButton}</li>
                    ) : (
                      <li>{this.modUnbanButton}</li>
                    )}
                    <li>{this.purgePersonButton}</li>
                    <li>{this.purgePostButton}</li>
                  </>
                )}
                {!isBanned(post_view.creator) && post_view.creator.local && (
                  <li>{this.toggleAdminButton}</li>
                )}
              </>
            )}
          </ul>
        </div>
      </>
    );
  }

  get commentsButton() {
    const post_view = this.postView;
    const title = I18NextService.i18n.t("number_of_comments", {
      count: Number(post_view.counts.comments),
      formattedCount: Number(post_view.counts.comments),
    });

    return (
      <Link
        className="btn btn-link btn-sm text-muted ps-0"
        title={title}
        to={`/post/${post_view.post.id}?scrollToComments=true`}
        data-tippy-content={title}
      >
        <Icon icon="message-square" classes="me-1" inline />
        {post_view.counts.comments}
        {this.unreadCount && (
          <>
            {" "}
            <span className="fst-italic">
              ({this.unreadCount} {I18NextService.i18n.t("new")})
            </span>
          </>
        )}
      </Link>
    );
  }

  get unreadCount(): number | undefined {
    const pv = this.postView;
    return pv.unread_comments == pv.counts.comments || pv.unread_comments == 0
      ? undefined
      : pv.unread_comments;
  }

  get saveButton() {
    const saved = this.postView.saved;
    const label = saved
      ? I18NextService.i18n.t("unsave")
      : I18NextService.i18n.t("save");
    return (
      <button
        className="btn btn-sm btn-animate text-muted py-0"
        onClick={linkEvent(this, this.handleSavePostClick)}
        data-tippy-content={label}
        aria-label={label}
      >
        {this.state.saveLoading ? (
          <Spinner />
        ) : (
          <Icon
            icon="star"
            classes={classNames({ "text-warning": saved })}
            inline
          />
        )}
      </button>
    );
  }

  get crossPostButton() {
    return (
      <Link
        className="btn btn-sm btn-animate text-muted py-0"
        to={{
          /* Empty string properties are required to satisfy type*/
          pathname: "/create_post",
          state: { ...this.crossPostParams },
          hash: "",
          key: "",
          search: "",
        }}
        title={I18NextService.i18n.t("cross_post")}
        data-tippy-content={I18NextService.i18n.t("cross_post")}
        aria-label={I18NextService.i18n.t("cross_post")}
      >
        <Icon icon="copy" inline />
      </Link>
    );
  }

  get reportButton() {
    return (
      <button
        className="btn btn-link btn-sm d-flex align-items-center rounded-0 dropdown-item"
        onClick={linkEvent(this, this.handleShowReportDialog)}
        aria-label={I18NextService.i18n.t("show_report_dialog")}
      >
        <Icon classes="me-1" icon="flag" inline />
        {I18NextService.i18n.t("create_report")}
      </button>
    );
  }

  get blockButton() {
    return (
      <button
        className="btn btn-link btn-sm d-flex align-items-center rounded-0 dropdown-item"
        onClick={linkEvent(this, this.handleBlockPersonClick)}
        aria-label={I18NextService.i18n.t("block_user")}
      >
        {this.state.blockLoading ? (
          <Spinner />
        ) : (
          <Icon classes="me-1" icon="slash" inline />
        )}
        {I18NextService.i18n.t("block_user")}
      </button>
    );
  }

  get editButton() {
    return (
      <button
        className="btn btn-link btn-sm d-flex align-items-center rounded-0 dropdown-item"
        onClick={linkEvent(this, this.handleEditClick)}
        aria-label={I18NextService.i18n.t("edit")}
      >
        <Icon classes="me-1" icon="edit" inline />
        {I18NextService.i18n.t("edit")}
      </button>
    );
  }

  get deleteButton() {
    const deleted = this.postView.post.deleted;
    const label = !deleted
      ? I18NextService.i18n.t("delete")
      : I18NextService.i18n.t("restore");
    return (
      <button
        className="btn btn-link btn-sm d-flex align-items-center rounded-0 dropdown-item"
        onClick={linkEvent(this, this.handleDeleteClick)}
      >
        {this.state.deleteLoading ? (
          <Spinner />
        ) : (
          <>
            <Icon
              icon="trash"
              classes={classNames("me-1", { "text-danger": deleted })}
              inline
            />
            {label}
          </>
        )}
      </button>
    );
  }

  get viewSourceButton() {
    return (
      <button
        className="btn btn-sm btn-animate text-muted py-0"
        onClick={linkEvent(this, this.handleViewSource)}
        data-tippy-content={I18NextService.i18n.t("view_source")}
        aria-label={I18NextService.i18n.t("view_source")}
      >
        <Icon
          icon="file-text"
          classes={classNames({ "text-success": this.state.viewSource })}
          inline
        />
      </button>
    );
  }

  get lockButton() {
    const locked = this.postView.post.locked;
    const label = locked
      ? I18NextService.i18n.t("unlock")
      : I18NextService.i18n.t("lock");
    return (
      <button
        className="btn btn-link btn-sm d-flex align-items-center rounded-0 dropdown-item"
        onClick={linkEvent(this, this.handleModLock)}
        aria-label={label}
      >
        {this.state.lockLoading ? (
          <Spinner />
        ) : (
          <>
            <Icon
              icon="lock"
              classes={classNames("me-1", { "text-danger": locked })}
              inline
            />
            {capitalizeFirstLetter(label)}
          </>
        )}
      </button>
    );
  }

  get featureButtons() {
    const featuredCommunity = this.postView.post.featured_community;
    const labelCommunity = featuredCommunity
      ? I18NextService.i18n.t("unfeature_from_community")
      : I18NextService.i18n.t("feature_in_community");

    const featuredLocal = this.postView.post.featured_local;
    const labelLocal = featuredLocal
      ? I18NextService.i18n.t("unfeature_from_local")
      : I18NextService.i18n.t("feature_in_local");
    return (
      <>
        <li>
          <button
            className="btn btn-link btn-sm d-flex align-items-center rounded-0 dropdown-item"
            onClick={linkEvent(this, this.handleModFeaturePostCommunity)}
            data-tippy-content={labelCommunity}
            aria-label={labelCommunity}
          >
            {this.state.featureCommunityLoading ? (
              <Spinner />
            ) : (
              <>
                <Icon
                  icon="pin"
                  classes={classNames("me-1", {
                    "text-success": featuredCommunity,
                  })}
                  inline
                />
                {I18NextService.i18n.t("community")}
              </>
            )}
          </button>
        </li>
        <li>
          {amAdmin() && (
            <button
              className="btn btn-link btn-sm d-flex align-items-center rounded-0 dropdown-item"
              onClick={linkEvent(this, this.handleModFeaturePostLocal)}
              data-tippy-content={labelLocal}
              aria-label={labelLocal}
            >
              {this.state.featureLocalLoading ? (
                <Spinner />
              ) : (
                <>
                  <Icon
                    icon="pin"
                    classes={classNames("me-1", {
                      "text-success": featuredLocal,
                    })}
                    inline
                  />
                  {I18NextService.i18n.t("local")}
                </>
              )}
            </button>
          )}
        </li>
      </>
    );
  }

  get modBanFromCommunityButton() {
    return (
      <button
        className="btn btn-link btn-sm d-flex align-items-center rounded-0 dropdown-item"
        onClick={linkEvent(this, this.handleModBanFromCommunityShow)}
      >
        {I18NextService.i18n.t("ban_from_community")}
      </button>
    );
  }

  get modUnbanFromCommunityButton() {
    return (
      <button
        className="btn btn-link btn-sm d-flex align-items-center rounded-0 dropdown-item"
        onClick={linkEvent(this, this.handleModBanFromCommunitySubmit)}
      >
        {this.state.banLoading ? <Spinner /> : I18NextService.i18n.t("unban")}
      </button>
    );
  }

  get addModToCommunityButton() {
    return (
      <button
        className="btn btn-link btn-sm d-flex align-items-center rounded-0 dropdown-item"
        onClick={linkEvent(this, this.handleAddModToCommunity)}
      >
        {this.state.addModLoading ? (
          <Spinner />
        ) : this.creatorIsMod_ ? (
          capitalizeFirstLetter(I18NextService.i18n.t("remove_as_mod"))
        ) : (
          capitalizeFirstLetter(I18NextService.i18n.t("appoint_as_mod"))
        )}
      </button>
    );
  }

  get modBanButton() {
    return (
      <button
        className="btn btn-link btn-sm d-flex align-items-center rounded-0 dropdown-item"
        onClick={linkEvent(this, this.handleModBanShow)}
      >
        {capitalizeFirstLetter(I18NextService.i18n.t("ban_from_site"))}
      </button>
    );
  }

  get modUnbanButton() {
    return (
      <button
        className="btn btn-link btn-sm d-flex align-items-center rounded-0 dropdown-item"
        onClick={linkEvent(this, this.handleModBanSubmit)}
      >
        {this.state.banLoading ? (
          <Spinner />
        ) : (
          capitalizeFirstLetter(I18NextService.i18n.t("unban_from_site"))
        )}
      </button>
    );
  }

  get purgePersonButton() {
    return (
      <button
        className="btn btn-link btn-sm d-flex align-items-center rounded-0 dropdown-item"
        onClick={linkEvent(this, this.handlePurgePersonShow)}
      >
        {capitalizeFirstLetter(I18NextService.i18n.t("purge_user"))}
      </button>
    );
  }

  get purgePostButton() {
    return (
      <button
        className="btn btn-link btn-sm d-flex align-items-center rounded-0 dropdown-item"
        onClick={linkEvent(this, this.handlePurgePostShow)}
      >
        {capitalizeFirstLetter(I18NextService.i18n.t("purge_post"))}
      </button>
    );
  }

  get toggleAdminButton() {
    return (
      <button
        className="btn btn-link btn-sm d-flex align-items-center rounded-0 dropdown-item"
        onClick={linkEvent(this, this.handleAddAdmin)}
      >
        {this.state.addAdminLoading ? (
          <Spinner />
        ) : this.creatorIsAdmin_ ? (
          capitalizeFirstLetter(I18NextService.i18n.t("remove_as_admin"))
        ) : (
          capitalizeFirstLetter(I18NextService.i18n.t("appoint_as_admin"))
        )}
      </button>
    );
  }

  get transferCommunityButton() {
    return (
      <button
        className="btn btn-link btn-sm d-flex align-items-center rounded-0 dropdown-item"
        onClick={linkEvent(this, this.handleShowConfirmTransferCommunity)}
      >
        {capitalizeFirstLetter(I18NextService.i18n.t("transfer_community"))}
      </button>
    );
  }

  get modRemoveButton() {
    const removed = this.postView.post.removed;
    return (
      <button
        className="btn btn-link btn-sm d-flex align-items-center rounded-0 dropdown-item"
        onClick={linkEvent(
          this,
          !removed ? this.handleModRemoveShow : this.handleModRemoveSubmit
        )}
      >
        {/* TODO: Find an icon for this. */}
        {this.state.removeLoading ? (
          <Spinner />
        ) : !removed ? (
          capitalizeFirstLetter(I18NextService.i18n.t("remove_post"))
        ) : (
          <>
            {capitalizeFirstLetter(I18NextService.i18n.t("restore"))}{" "}
            {I18NextService.i18n.t("post")}
          </>
        )}
      </button>
    );
  }

  removeAndBanDialogs() {
    const post = this.postView;
    const purgeTypeText =
      this.state.purgeType == PurgeType.Post
        ? I18NextService.i18n.t("purge_post")
        : `${I18NextService.i18n.t("purge")} ${post.creator.name}`;
    return (
      <>
        {this.state.showRemoveDialog && (
          <form
            className="form-inline"
            onSubmit={linkEvent(this, this.handleModRemoveSubmit)}
          >
            <label
              className="visually-hidden"
              htmlFor="post-listing-remove-reason"
            >
              {I18NextService.i18n.t("reason")}
            </label>
            <input
              type="text"
              id="post-listing-remove-reason"
              className="form-control me-2"
              placeholder={I18NextService.i18n.t("reason")}
              value={this.state.removeReason}
              onInput={linkEvent(this, this.handleModRemoveReasonChange)}
            />
            <button type="submit" className="btn btn-secondary">
              {this.state.removeLoading ? (
                <Spinner />
              ) : (
                I18NextService.i18n.t("remove_post")
              )}
            </button>
          </form>
        )}
        {this.state.showConfirmTransferCommunity && (
          <>
            <button className="d-inline-block me-1 btn btn-link btn-animate text-muted py-0">
              {I18NextService.i18n.t("are_you_sure")}
            </button>
            <button
              className="btn btn-link btn-animate text-muted py-0 d-inline-block me-1"
              onClick={linkEvent(this, this.handleTransferCommunity)}
            >
              {this.state.transferLoading ? (
                <Spinner />
              ) : (
                I18NextService.i18n.t("yes")
              )}
            </button>
            <button
              className="btn btn-link btn-animate text-muted py-0 d-inline-block"
              onClick={linkEvent(
                this,
                this.handleCancelShowConfirmTransferCommunity
              )}
              aria-label={I18NextService.i18n.t("no")}
            >
              {I18NextService.i18n.t("no")}
            </button>
          </>
        )}
        {this.state.showBanDialog && (
          <form onSubmit={linkEvent(this, this.handleModBanBothSubmit)}>
            <div className="mb-3 row col-12">
              <label
                className="col-form-label"
                htmlFor="post-listing-ban-reason"
              >
                {I18NextService.i18n.t("reason")}
              </label>
              <input
                type="text"
                id="post-listing-ban-reason"
                className="form-control me-2"
                placeholder={I18NextService.i18n.t("reason")}
                value={this.state.banReason}
                onInput={linkEvent(this, this.handleModBanReasonChange)}
              />
              <label className="col-form-label" htmlFor="mod-ban-expires">
                {I18NextService.i18n.t("expires")}
              </label>
              <input
                type="number"
                id="mod-ban-expires"
                className="form-control me-2"
                placeholder={I18NextService.i18n.t("number_of_days")}
                value={this.state.banExpireDays}
                onInput={linkEvent(this, this.handleModBanExpireDaysChange)}
              />
              <div className="input-group mb-3">
                <div className="form-check">
                  <input
                    className="form-check-input"
                    id="mod-ban-remove-data"
                    type="checkbox"
                    checked={this.state.removeData}
                    onChange={linkEvent(this, this.handleModRemoveDataChange)}
                  />
                  <label
                    className="form-check-label"
                    htmlFor="mod-ban-remove-data"
                    title={I18NextService.i18n.t("remove_content_more")}
                  >
                    {I18NextService.i18n.t("remove_content")}
                  </label>
                </div>
              </div>
            </div>
            {/* TODO hold off on expires until later */}
            {/* <div class="mb-3 row"> */}
            {/*   <label class="col-form-label">Expires</label> */}
            {/*   <input type="date" class="form-control me-2" placeholder={I18NextService.i18n.t('expires')} value={this.state.banExpires} onInput={linkEvent(this, this.handleModBanExpiresChange)} /> */}
            {/* </div> */}
            <div className="mb-3 row">
              <button type="submit" className="btn btn-secondary">
                {this.state.banLoading ? (
                  <Spinner />
                ) : (
                  <span>
                    {I18NextService.i18n.t("ban")} {post.creator.name}
                  </span>
                )}
              </button>
            </div>
          </form>
        )}
        {this.state.showReportDialog && (
          <form
            className="form-inline"
            onSubmit={linkEvent(this, this.handleReportSubmit)}
          >
            <label className="visually-hidden" htmlFor="post-report-reason">
              {I18NextService.i18n.t("reason")}
            </label>
            <input
              type="text"
              id="post-report-reason"
              className="form-control me-2"
              placeholder={I18NextService.i18n.t("reason")}
              required
              value={this.state.reportReason}
              onInput={linkEvent(this, this.handleReportReasonChange)}
            />
            <button type="submit" className="btn btn-secondary">
              {this.state.reportLoading ? (
                <Spinner />
              ) : (
                I18NextService.i18n.t("create_report")
              )}
            </button>
          </form>
        )}
        {this.state.showPurgeDialog && (
          <form
            className="form-inline"
            onSubmit={linkEvent(this, this.handlePurgeSubmit)}
          >
            <PurgeWarning />
            <label className="visually-hidden" htmlFor="purge-reason">
              {I18NextService.i18n.t("reason")}
            </label>
            <input
              type="text"
              id="purge-reason"
              className="form-control me-2"
              placeholder={I18NextService.i18n.t("reason")}
              value={this.state.purgeReason}
              onInput={linkEvent(this, this.handlePurgeReasonChange)}
            />
            {this.state.purgeLoading ? (
              <Spinner />
            ) : (
              <button type="submit" className="btn btn-secondary">
                {this.state.purgeLoading ? <Spinner /> : { purgeTypeText }}
              </button>
            )}
          </form>
        )}
      </>
    );
  }

  mobileThumbnail() {
    const post = this.postView.post;
    return post.thumbnail_url || (post.url && isImage(post.url)) ? (
      <div className="row">
        <div className={`${this.state.imageExpanded ? "col-12" : "col-8"}`}>
          {this.postTitleLine()}
        </div>
        <div className="col-4">
          {/* Post thumbnail */}
          {!this.state.imageExpanded && this.thumbnail()}
        </div>
      </div>
    ) : (
      this.postTitleLine()
    );
  }

  showPreviewButton() {
    return (
      <button
        type="button"
        className="btn btn-sm btn-link link-dark link-opacity-75 link-opacity-100-hover py-0 align-baseline"
        onClick={linkEvent(this, this.handleShowBody)}
      >
        <Icon
          icon={!this.state.showBody ? "plus-square" : "minus-square"}
          classes="icon-inline"
        />
      </button>
    );
  }

  listing() {
    return (
      <>
        {/* The mobile view*/}
        <div className="d-block d-sm-none">
          <article className="row post-container">
            <div className="col-12">
              {this.createdLine()}

              {/* If it has a thumbnail, do a right aligned thumbnail */}
              {this.mobileThumbnail()}

              {this.commentsLine(true)}
              {this.duplicatesLine()}
              {this.removeAndBanDialogs()}
            </div>
          </article>
        </div>

        {/* The larger view*/}
        <div className="d-none d-sm-block">
          <article className="row post-container">
            {!this.props.viewOnly && (
              <div className="col flex-grow-0">
                <VoteButtons
                  voteContentType={VoteContentType.Post}
                  id={this.postView.post.id}
                  onVote={this.props.onPostVote}
                  enableDownvotes={this.props.enableDownvotes}
                  counts={this.postView.counts}
                  my_vote={this.postView.my_vote}
                />
              </div>
            )}
            <div className="col flex-grow-1">
              <div className="row">
                <div className="col flex-grow-0 px-0">
                  <div className="">{this.thumbnail()}</div>
                </div>
                <div className="col flex-grow-1">
                  {this.postTitleLine()}
                  {this.createdLine()}
                  {this.commentsLine()}
                  {this.duplicatesLine()}
                  {this.removeAndBanDialogs()}
                </div>
              </div>
            </div>
          </article>
        </div>
      </>
    );
  }

  private get myPost(): boolean {
    return (
      this.postView.creator.id ==
      UserService.Instance.myUserInfo?.local_user_view.person.id
    );
  }

  handleEditClick(i: PostListing) {
    i.setState({ showEdit: true });
  }

  handleEditCancel() {
    this.setState({ showEdit: false });
  }

  // The actual editing is done in the receive for post
  handleEditPost(form: EditPost) {
    this.setState({ showEdit: false });
    this.props.onPostEdit(form);
  }

  handleShare(i: PostListing) {
    const { name, body, id } = i.props.post_view.post;
    share({
      title: name,
      text: body?.slice(0, 50),
      url: `${getHttpBase()}/post/${id}`,
    });
  }

  handleShowReportDialog(i: PostListing) {
    i.setState({ showReportDialog: !i.state.showReportDialog });
  }

  handleReportReasonChange(i: PostListing, event: any) {
    i.setState({ reportReason: event.target.value });
  }

  handleReportSubmit(i: PostListing, event: any) {
    event.preventDefault();
    i.setState({ reportLoading: true });
    i.props.onPostReport({
      post_id: i.postView.post.id,
      reason: i.state.reportReason ?? "",
      auth: myAuthRequired(),
    });
  }

  handleBlockPersonClick(i: PostListing) {
    i.setState({ blockLoading: true });
    i.props.onBlockPerson({
      person_id: i.postView.creator.id,
      block: true,
      auth: myAuthRequired(),
    });
  }

  handleDeleteClick(i: PostListing) {
    i.setState({ deleteLoading: true });
    i.props.onDeletePost({
      post_id: i.postView.post.id,
      deleted: !i.postView.post.deleted,
      auth: myAuthRequired(),
    });
  }

  handleSavePostClick(i: PostListing) {
    i.setState({ saveLoading: true });
    i.props.onSavePost({
      post_id: i.postView.post.id,
      save: !i.postView.saved,
      auth: myAuthRequired(),
    });
  }

  get crossPostParams(): PostFormParams {
    const queryParams: PostFormParams = {};
    const { name, url } = this.postView.post;

    queryParams.name = name;

    if (url) {
      queryParams.url = url;
    }

    const crossPostBody = this.crossPostBody();
    if (crossPostBody) {
      queryParams.body = crossPostBody;
    }

    return queryParams;
  }

  crossPostBody(): string | undefined {
    const post = this.postView.post;
    const body = post.body;

    return body
      ? `${I18NextService.i18n.t("cross_posted_from")} ${
          post.ap_id
        }\n\n${body.replace(/^/gm, "> ")}`
      : undefined;
  }

  get showBody(): boolean {
    return this.props.showBody || this.state.showBody;
  }

  handleModRemoveShow(i: PostListing) {
    i.setState({
      showRemoveDialog: !i.state.showRemoveDialog,
      showBanDialog: false,
    });
  }

  handleModRemoveReasonChange(i: PostListing, event: any) {
    i.setState({ removeReason: event.target.value });
  }

  handleModRemoveDataChange(i: PostListing, event: any) {
    i.setState({ removeData: event.target.checked });
  }

  handleModRemoveSubmit(i: PostListing, event: any) {
    event.preventDefault();
    i.setState({ removeLoading: true });
    i.props.onRemovePost({
      post_id: i.postView.post.id,
      removed: !i.postView.post.removed,
      auth: myAuthRequired(),
      reason: i.state.removeReason,
    });
  }

  handleModLock(i: PostListing) {
    i.setState({ lockLoading: true });
    i.props.onLockPost({
      post_id: i.postView.post.id,
      locked: !i.postView.post.locked,
      auth: myAuthRequired(),
    });
  }

  handleModFeaturePostLocal(i: PostListing) {
    i.setState({ featureLocalLoading: true });
    i.props.onFeaturePost({
      post_id: i.postView.post.id,
      featured: !i.postView.post.featured_local,
      feature_type: "Local",
      auth: myAuthRequired(),
    });
  }

  handleModFeaturePostCommunity(i: PostListing) {
    i.setState({ featureCommunityLoading: true });
    i.props.onFeaturePost({
      post_id: i.postView.post.id,
      featured: !i.postView.post.featured_community,
      feature_type: "Community",
      auth: myAuthRequired(),
    });
  }

  handleModBanFromCommunityShow(i: PostListing) {
    i.setState({
      showBanDialog: true,
      banType: BanType.Community,
      showRemoveDialog: false,
    });
  }

  handleModBanShow(i: PostListing) {
    i.setState({
      showBanDialog: true,
      banType: BanType.Site,
      showRemoveDialog: false,
    });
  }

  handlePurgePersonShow(i: PostListing) {
    i.setState({
      showPurgeDialog: true,
      purgeType: PurgeType.Person,
      showRemoveDialog: false,
    });
  }

  handlePurgePostShow(i: PostListing) {
    i.setState({
      showPurgeDialog: true,
      purgeType: PurgeType.Post,
      showRemoveDialog: false,
    });
  }

  handlePurgeReasonChange(i: PostListing, event: any) {
    i.setState({ purgeReason: event.target.value });
  }

  handlePurgeSubmit(i: PostListing, event: any) {
    event.preventDefault();
    i.setState({ purgeLoading: true });
    if (i.state.purgeType === PurgeType.Person) {
      i.props.onPurgePerson({
        person_id: i.postView.creator.id,
        reason: i.state.purgeReason,
        auth: myAuthRequired(),
      });
    } else if (i.state.purgeType === PurgeType.Post) {
      i.props.onPurgePost({
        post_id: i.postView.post.id,
        reason: i.state.purgeReason,
        auth: myAuthRequired(),
      });
    }
  }

  handleModBanReasonChange(i: PostListing, event: any) {
    i.setState({ banReason: event.target.value });
  }

  handleModBanExpireDaysChange(i: PostListing, event: any) {
    i.setState({ banExpireDays: event.target.value });
  }

  handleModBanFromCommunitySubmit(i: PostListing, event: any) {
    i.setState({ banType: BanType.Community });
    i.handleModBanBothSubmit(i, event);
  }

  handleModBanSubmit(i: PostListing, event: any) {
    i.setState({ banType: BanType.Site });
    i.handleModBanBothSubmit(i, event);
  }

  handleModBanBothSubmit(i: PostListing, event: any) {
    event.preventDefault();
    i.setState({ banLoading: true });

    const ban = !i.props.post_view.creator_banned_from_community;
    // If its an unban, restore all their data
    if (ban == false) {
      i.setState({ removeData: false });
    }
    const person_id = i.props.post_view.creator.id;
    const remove_data = i.state.removeData;
    const reason = i.state.banReason;
    const expires = futureDaysToUnixTime(i.state.banExpireDays);

    if (i.state.banType == BanType.Community) {
      const community_id = i.postView.community.id;
      i.props.onBanPersonFromCommunity({
        community_id,
        person_id,
        ban,
        remove_data,
        reason,
        expires,
        auth: myAuthRequired(),
      });
    } else {
      i.props.onBanPerson({
        person_id,
        ban,
        remove_data,
        reason,
        expires,
        auth: myAuthRequired(),
      });
    }
  }

  handleAddModToCommunity(i: PostListing) {
    i.setState({ addModLoading: true });
    i.props.onAddModToCommunity({
      community_id: i.postView.community.id,
      person_id: i.postView.creator.id,
      added: !i.creatorIsMod_,
      auth: myAuthRequired(),
    });
  }

  handleAddAdmin(i: PostListing) {
    i.setState({ addAdminLoading: true });
    i.props.onAddAdmin({
      person_id: i.postView.creator.id,
      added: !i.creatorIsAdmin_,
      auth: myAuthRequired(),
    });
  }

  handleShowConfirmTransferCommunity(i: PostListing) {
    i.setState({ showConfirmTransferCommunity: true });
  }

  handleCancelShowConfirmTransferCommunity(i: PostListing) {
    i.setState({ showConfirmTransferCommunity: false });
  }

  handleTransferCommunity(i: PostListing) {
    i.setState({ transferLoading: true });
    i.props.onTransferCommunity({
      community_id: i.postView.community.id,
      person_id: i.postView.creator.id,
      auth: myAuthRequired(),
    });
  }

  handleShowConfirmTransferSite(i: PostListing) {
    i.setState({ showConfirmTransferSite: true });
  }

  handleCancelShowConfirmTransferSite(i: PostListing) {
    i.setState({ showConfirmTransferSite: false });
  }

  handleImageExpandClick(i: PostListing, event: any) {
    event.preventDefault();
    i.setState({ imageExpanded: !i.state.imageExpanded });
    setupTippy();
  }

  handleViewSource(i: PostListing) {
    i.setState({ viewSource: !i.state.viewSource });
  }

  handleShowAdvanced(i: PostListing) {
    i.setState({ showAdvanced: !i.state.showAdvanced });
    setupTippy();
  }

  handleShowMoreMobile(i: PostListing) {
    i.setState({
      showMoreMobile: !i.state.showMoreMobile,
      showAdvanced: !i.state.showAdvanced,
    });
    setupTippy();
  }

  handleShowBody(i: PostListing) {
    i.setState({ showBody: !i.state.showBody });
    setupTippy();
  }

  get pointsTippy(): string {
    const points = I18NextService.i18n.t("number_of_points", {
      count: Number(this.postView.counts.score),
      formattedCount: Number(this.postView.counts.score),
    });

    const upvotes = I18NextService.i18n.t("number_of_upvotes", {
      count: Number(this.postView.counts.upvotes),
      formattedCount: Number(this.postView.counts.upvotes),
    });

    const downvotes = I18NextService.i18n.t("number_of_downvotes", {
      count: Number(this.postView.counts.downvotes),
      formattedCount: Number(this.postView.counts.downvotes),
    });

    return `${points} • ${upvotes} • ${downvotes}`;
  }

  get canModOnSelf_(): boolean {
    return canMod(
      this.postView.creator.id,
      this.props.moderators,
      this.props.admins,
      undefined,
      true
    );
  }

  get canMod_(): boolean {
    return canMod(
      this.postView.creator.id,
      this.props.moderators,
      this.props.admins
    );
  }

  get canAdmin_(): boolean {
    return canAdmin(this.postView.creator.id, this.props.admins);
  }

  get creatorIsMod_(): boolean {
    return isMod(this.postView.creator.id, this.props.moderators);
  }

  get creatorIsAdmin_(): boolean {
    return isAdmin(this.postView.creator.id, this.props.admins);
  }
}<|MERGE_RESOLUTION|>--- conflicted
+++ resolved
@@ -465,13 +465,8 @@
 
     return (
       <>
-<<<<<<< HEAD
         <div className="post-title">
-          <h5 className="d-inline text-break">
-=======
-        <div className="post-title overflow-hidden">
-          <h1 className="h5 d-inline">
->>>>>>> b9d92315
+          <h1 className="h5 d-inline text-break">
             {url && this.props.showBody ? (
               <a
                 className={
