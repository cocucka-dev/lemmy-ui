import {
  buildCommentsTree,
  commentsToFlatNodes,
  editComment,
  editWith,
  enableDownvotes,
  enableNsfw,
  getCommentIdFromProps,
  getCommentParentId,
  getDepthFromComment,
  getIdFromProps,
  myAuth,
  setIsoData,
  updateCommunityBlock,
  updatePersonBlock,
} from "@utils/app";
import {
  isBrowser,
  restoreScrollPosition,
  saveScrollPosition,
} from "@utils/browser";
import { debounce } from "@utils/helpers";
import { isImage } from "@utils/media";
import { RouteDataResponse } from "@utils/types";
import autosize from "autosize";
import { Component, RefObject, createRef, linkEvent } from "inferno";
import {
  AddAdmin,
  AddModToCommunity,
  AddModToCommunityResponse,
  BanFromCommunity,
  BanFromCommunityResponse,
  BanPerson,
  BanPersonResponse,
  BlockCommunity,
  BlockPerson,
  CommentId,
  CommentReplyResponse,
  CommentResponse,
  CommentSortType,
  CommunityResponse,
  CreateComment,
  CreateCommentLike,
  CreateCommentReport,
  CreatePostLike,
  CreatePostReport,
  DeleteComment,
  DeleteCommunity,
  DeletePost,
  DistinguishComment,
  EditComment,
  EditCommunity,
  EditPost,
  FeaturePost,
  FollowCommunity,
  GetComments,
  GetCommentsResponse,
  GetCommunityResponse,
  GetPost,
  GetPostResponse,
  GetSiteResponse,
  LockPost,
  MarkCommentReplyAsRead,
  MarkPersonMentionAsRead,
  PostResponse,
  PurgeComment,
  PurgeCommunity,
  PurgeItemResponse,
  PurgePerson,
  PurgePost,
  RemoveComment,
  RemoveCommunity,
  RemovePost,
  SaveComment,
  SavePost,
  TransferCommunity,
} from "lemmy-js-client";
import { commentTreeMaxDepth } from "../../config";
import {
  CommentNodeI,
  CommentViewType,
  InitialFetchRequest,
} from "../../interfaces";
import { FirstLoadService, I18NextService, UserService } from "../../services";
import { HttpService, RequestState } from "../../services/HttpService";
import { setupTippy } from "../../tippy";
import { toast } from "../../toast";
import { CommentForm } from "../comment/comment-form";
import { CommentNodes } from "../comment/comment-nodes";
import { HtmlTags } from "../common/html-tags";
import { Icon, Spinner } from "../common/icon";
import { Sidebar } from "../community/sidebar";
import { PostListing } from "./post-listing";

const commentsShownInterval = 15;

type PostData = RouteDataResponse<{
  postRes: GetPostResponse;
  commentsRes: GetCommentsResponse;
}>;

interface PostState {
  postId?: number;
  commentId?: number;
  postRes: RequestState<GetPostResponse>;
  commentsRes: RequestState<GetCommentsResponse>;
  commentSort: CommentSortType;
  commentViewType: CommentViewType;
  scrolled?: boolean;
  siteRes: GetSiteResponse;
  commentSectionRef?: RefObject<HTMLDivElement>;
  showSidebarMobile: boolean;
  maxCommentsShown: number;
  finished: Map<CommentId, boolean | undefined>;
  isIsomorphic: boolean;
}

export class Post extends Component<any, PostState> {
  private isoData = setIsoData<PostData>(this.context);
  private commentScrollDebounced: () => void;
  state: PostState = {
    postRes: { state: "empty" },
    commentsRes: { state: "empty" },
    postId: getIdFromProps(this.props),
    commentId: getCommentIdFromProps(this.props),
    commentSort: "Hot",
    commentViewType: CommentViewType.Tree,
    scrolled: false,
    siteRes: this.isoData.site_res,
    showSidebarMobile: false,
    maxCommentsShown: commentsShownInterval,
    finished: new Map(),
    isIsomorphic: false,
  };

  constructor(props: any, context: any) {
    super(props, context);

    this.handleDeleteCommunityClick =
      this.handleDeleteCommunityClick.bind(this);
    this.handleEditCommunity = this.handleEditCommunity.bind(this);
    this.handleFollow = this.handleFollow.bind(this);
    this.handleModRemoveCommunity = this.handleModRemoveCommunity.bind(this);
    this.handleCreateComment = this.handleCreateComment.bind(this);
    this.handleEditComment = this.handleEditComment.bind(this);
    this.handleSaveComment = this.handleSaveComment.bind(this);
    this.handleBlockCommunity = this.handleBlockCommunity.bind(this);
    this.handleBlockPerson = this.handleBlockPerson.bind(this);
    this.handleDeleteComment = this.handleDeleteComment.bind(this);
    this.handleRemoveComment = this.handleRemoveComment.bind(this);
    this.handleCommentVote = this.handleCommentVote.bind(this);
    this.handleAddModToCommunity = this.handleAddModToCommunity.bind(this);
    this.handleAddAdmin = this.handleAddAdmin.bind(this);
    this.handlePurgePerson = this.handlePurgePerson.bind(this);
    this.handlePurgeComment = this.handlePurgeComment.bind(this);
    this.handleCommentReport = this.handleCommentReport.bind(this);
    this.handleDistinguishComment = this.handleDistinguishComment.bind(this);
    this.handleTransferCommunity = this.handleTransferCommunity.bind(this);
    this.handleFetchChildren = this.handleFetchChildren.bind(this);
    this.handleCommentReplyRead = this.handleCommentReplyRead.bind(this);
    this.handlePersonMentionRead = this.handlePersonMentionRead.bind(this);
    this.handleBanFromCommunity = this.handleBanFromCommunity.bind(this);
    this.handleBanPerson = this.handleBanPerson.bind(this);
    this.handlePostEdit = this.handlePostEdit.bind(this);
    this.handlePostVote = this.handlePostVote.bind(this);
    this.handlePostReport = this.handlePostReport.bind(this);
    this.handleLockPost = this.handleLockPost.bind(this);
    this.handleDeletePost = this.handleDeletePost.bind(this);
    this.handleRemovePost = this.handleRemovePost.bind(this);
    this.handleSavePost = this.handleSavePost.bind(this);
    this.handlePurgePost = this.handlePurgePost.bind(this);
    this.handleFeaturePost = this.handleFeaturePost.bind(this);

    this.state = { ...this.state, commentSectionRef: createRef() };

    // Only fetch the data if coming from another route
    if (FirstLoadService.isFirstLoad) {
      const { commentsRes, postRes } = this.isoData.routeData;

      this.state = {
        ...this.state,
        postRes,
        commentsRes,
        isIsomorphic: true,
      };

      if (isBrowser()) {
        if (this.checkScrollIntoCommentsParam) {
          this.scrollIntoCommentSection();
        }
      }
    }
  }

  async fetchPost() {
    this.setState({
      postRes: { state: "loading" },
      commentsRes: { state: "loading" },
    });

    const auth = myAuth();

    this.setState({
      postRes: await HttpService.client.getPost({
        id: this.state.postId,
        comment_id: this.state.commentId,
        auth,
      }),
      commentsRes: await HttpService.client.getComments({
        post_id: this.state.postId,
        parent_id: this.state.commentId,
        max_depth: commentTreeMaxDepth,
        sort: this.state.commentSort,
        type_: "All",
        saved_only: false,
        auth,
      }),
    });

    setupTippy();

    if (!this.state.commentId) restoreScrollPosition(this.context);

    if (this.checkScrollIntoCommentsParam) {
      this.scrollIntoCommentSection();
    }
  }

  static async fetchInitialData({
    client,
    path,
    auth,
  }: InitialFetchRequest): Promise<PostData> {
    const pathSplit = path.split("/");

    const pathType = pathSplit.at(1);
    const id = pathSplit.at(2) ? Number(pathSplit.at(2)) : undefined;

    const postForm: GetPost = {
      auth,
    };

    const commentsForm: GetComments = {
      max_depth: commentTreeMaxDepth,
      sort: "Hot",
      type_: "All",
      saved_only: false,
      auth,
    };

    // Set the correct id based on the path type
    if (pathType === "post") {
      postForm.id = id;
      commentsForm.post_id = id;
    } else {
      postForm.comment_id = id;
      commentsForm.parent_id = id;
    }

    return {
      postRes: await client.getPost(postForm),
      commentsRes: await client.getComments(commentsForm),
    };
  }

  componentWillUnmount() {
    document.removeEventListener("scroll", this.commentScrollDebounced);

    saveScrollPosition(this.context);
  }

  async componentDidMount() {
    if (!this.state.isIsomorphic) {
      await this.fetchPost();
    }

    autosize(document.querySelectorAll("textarea"));

    this.commentScrollDebounced = debounce(this.trackCommentsBoxScrolling, 100);
    document.addEventListener("scroll", this.commentScrollDebounced);
  }

  async componentDidUpdate(_lastProps: any) {
    // Necessary if you are on a post and you click another post (same route)
    if (_lastProps.location.pathname !== _lastProps.history.location.pathname) {
      await this.fetchPost();
    }
  }

  get checkScrollIntoCommentsParam() {
    return Boolean(
      new URLSearchParams(this.props.location.search).get("scrollToComments")
    );
  }

  scrollIntoCommentSection() {
    this.state.commentSectionRef?.current?.scrollIntoView();
  }

  isBottom(el: Element): boolean {
    return el?.getBoundingClientRect().bottom <= window.innerHeight;
  }

  /**
   * Shows new comments when scrolling to the bottom of the comments div
   */
  trackCommentsBoxScrolling = () => {
    const wrappedElement = document.getElementsByClassName("comments")[0];
    if (wrappedElement && this.isBottom(wrappedElement)) {
      const commentCount =
        this.state.commentsRes.state == "success"
          ? this.state.commentsRes.data.comments.length
          : 0;

      if (this.state.maxCommentsShown < commentCount) {
        this.setState({
          maxCommentsShown: this.state.maxCommentsShown + commentsShownInterval,
        });
      }
    }
  };

  get documentTitle(): string {
    const siteName = this.state.siteRes.site_view.site.name;
    return this.state.postRes.state == "success"
      ? `${this.state.postRes.data.post_view.post.name} - ${siteName}`
      : siteName;
  }

  get imageTag(): string | undefined {
    if (this.state.postRes.state == "success") {
      const post = this.state.postRes.data.post_view.post;
      const thumbnail = post.thumbnail_url;
      const url = post.url;
      return thumbnail || (url && isImage(url) ? url : undefined);
    } else return undefined;
  }

  renderPostRes() {
    switch (this.state.postRes.state) {
      case "loading":
        return (
          <h5>
            <Spinner large />
          </h5>
        );
      case "success": {
        const res = this.state.postRes.data;
        return (
          <div className="row">
<<<<<<< HEAD
            <div className="col-12 col-md-8 col-lg-9 mb-3">
=======
            <main className="col-12 col-md-8 mb-3">
>>>>>>> 25cd564d
              <HtmlTags
                title={this.documentTitle}
                path={this.context.router.route.match.url}
                image={this.imageTag}
                description={res.post_view.post.body}
              />
              <PostListing
                post_view={res.post_view}
                crossPosts={res.cross_posts}
                showBody
                showCommunity
                moderators={res.moderators}
                admins={this.state.siteRes.admins}
                enableDownvotes={enableDownvotes(this.state.siteRes)}
                enableNsfw={enableNsfw(this.state.siteRes)}
                allLanguages={this.state.siteRes.all_languages}
                siteLanguages={this.state.siteRes.discussion_languages}
                onBlockPerson={this.handleBlockPerson}
                onPostEdit={this.handlePostEdit}
                onPostVote={this.handlePostVote}
                onPostReport={this.handlePostReport}
                onLockPost={this.handleLockPost}
                onDeletePost={this.handleDeletePost}
                onRemovePost={this.handleRemovePost}
                onSavePost={this.handleSavePost}
                onPurgePerson={this.handlePurgePerson}
                onPurgePost={this.handlePurgePost}
                onBanPerson={this.handleBanPerson}
                onBanPersonFromCommunity={this.handleBanFromCommunity}
                onAddModToCommunity={this.handleAddModToCommunity}
                onAddAdmin={this.handleAddAdmin}
                onTransferCommunity={this.handleTransferCommunity}
                onFeaturePost={this.handleFeaturePost}
              />
              <div ref={this.state.commentSectionRef} className="mb-2" />
              <CommentForm
                node={res.post_view.post.id}
                disabled={res.post_view.post.locked}
                allLanguages={this.state.siteRes.all_languages}
                siteLanguages={this.state.siteRes.discussion_languages}
                containerClass="post-comment-container"
                onUpsertComment={this.handleCreateComment}
                finished={this.state.finished.get(0)}
              />
              <div className="d-block d-md-none">
                <button
                  className="btn btn-secondary d-inline-block mb-2 me-3"
                  onClick={linkEvent(this, this.handleShowSidebarMobile)}
                >
                  {I18NextService.i18n.t("sidebar")}{" "}
                  <Icon
                    icon={
                      this.state.showSidebarMobile
                        ? `minus-square`
                        : `plus-square`
                    }
                    classes="icon-inline"
                  />
                </button>
                {this.state.showSidebarMobile && this.sidebar()}
              </div>
              {this.sortRadios()}
              {this.state.commentViewType == CommentViewType.Tree &&
                this.commentsTree()}
              {this.state.commentViewType == CommentViewType.Flat &&
                this.commentsFlat()}
<<<<<<< HEAD
            </div>
            <div className="d-none d-md-block col-md-4 col-lg-3">
              {this.sidebar()}
            </div>
=======
            </main>
            <aside className="d-none d-md-block col-md-4">
              {this.sidebar()}
            </aside>
>>>>>>> 25cd564d
          </div>
        );
      }
    }
  }

  render() {
    return <div className="post container-lg">{this.renderPostRes()}</div>;
  }

  sortRadios() {
    return (
      <>
        <div className="btn-group btn-group-toggle flex-wrap me-3 mb-2">
          <label
            className={`btn btn-outline-secondary pointer ${
              this.state.commentSort === "Hot" && "active"
            }`}
          >
            {I18NextService.i18n.t("hot")}
            <input
              type="radio"
              className="btn-check"
              value={"Hot"}
              checked={this.state.commentSort === "Hot"}
              onChange={linkEvent(this, this.handleCommentSortChange)}
            />
          </label>
          <label
            className={`btn btn-outline-secondary pointer ${
              this.state.commentSort === "Top" && "active"
            }`}
          >
            {I18NextService.i18n.t("top")}
            <input
              type="radio"
              className="btn-check"
              value={"Top"}
              checked={this.state.commentSort === "Top"}
              onChange={linkEvent(this, this.handleCommentSortChange)}
            />
          </label>
          <label
            className={`btn btn-outline-secondary pointer ${
              this.state.commentSort === "New" && "active"
            }`}
          >
            {I18NextService.i18n.t("new")}
            <input
              type="radio"
              className="btn-check"
              value={"New"}
              checked={this.state.commentSort === "New"}
              onChange={linkEvent(this, this.handleCommentSortChange)}
            />
          </label>
          <label
            className={`btn btn-outline-secondary pointer ${
              this.state.commentSort === "Old" && "active"
            }`}
          >
            {I18NextService.i18n.t("old")}
            <input
              type="radio"
              className="btn-check"
              value={"Old"}
              checked={this.state.commentSort === "Old"}
              onChange={linkEvent(this, this.handleCommentSortChange)}
            />
          </label>
        </div>
        <div className="btn-group btn-group-toggle flex-wrap mb-2">
          <label
            className={`btn btn-outline-secondary pointer ${
              this.state.commentViewType === CommentViewType.Flat && "active"
            }`}
          >
            {I18NextService.i18n.t("chat")}
            <input
              type="radio"
              className="btn-check"
              value={CommentViewType.Flat}
              checked={this.state.commentViewType === CommentViewType.Flat}
              onChange={linkEvent(this, this.handleCommentViewTypeChange)}
            />
          </label>
        </div>
      </>
    );
  }

  commentsFlat() {
    // These are already sorted by new
    const commentsRes = this.state.commentsRes;
    const postRes = this.state.postRes;

    if (commentsRes.state == "success" && postRes.state == "success") {
      return (
        <div>
          <CommentNodes
            nodes={commentsToFlatNodes(commentsRes.data.comments)}
            viewType={this.state.commentViewType}
            maxCommentsShown={this.state.maxCommentsShown}
            noIndent
            locked={postRes.data.post_view.post.locked}
            moderators={postRes.data.moderators}
            admins={this.state.siteRes.admins}
            enableDownvotes={enableDownvotes(this.state.siteRes)}
            showContext
            finished={this.state.finished}
            allLanguages={this.state.siteRes.all_languages}
            siteLanguages={this.state.siteRes.discussion_languages}
            onSaveComment={this.handleSaveComment}
            onBlockPerson={this.handleBlockPerson}
            onDeleteComment={this.handleDeleteComment}
            onRemoveComment={this.handleRemoveComment}
            onCommentVote={this.handleCommentVote}
            onCommentReport={this.handleCommentReport}
            onDistinguishComment={this.handleDistinguishComment}
            onAddModToCommunity={this.handleAddModToCommunity}
            onAddAdmin={this.handleAddAdmin}
            onTransferCommunity={this.handleTransferCommunity}
            onFetchChildren={this.handleFetchChildren}
            onPurgeComment={this.handlePurgeComment}
            onPurgePerson={this.handlePurgePerson}
            onCommentReplyRead={this.handleCommentReplyRead}
            onPersonMentionRead={this.handlePersonMentionRead}
            onBanPersonFromCommunity={this.handleBanFromCommunity}
            onBanPerson={this.handleBanPerson}
            onCreateComment={this.handleCreateComment}
            onEditComment={this.handleEditComment}
          />
        </div>
      );
    }
  }

  sidebar() {
    const res = this.state.postRes;
    if (res.state === "success") {
      return (
        <Sidebar
          community_view={res.data.community_view}
          moderators={res.data.moderators}
          admins={this.state.siteRes.admins}
          enableNsfw={enableNsfw(this.state.siteRes)}
          showIcon
          allLanguages={this.state.siteRes.all_languages}
          siteLanguages={this.state.siteRes.discussion_languages}
          onDeleteCommunity={this.handleDeleteCommunityClick}
          onLeaveModTeam={this.handleAddModToCommunity}
          onFollowCommunity={this.handleFollow}
          onRemoveCommunity={this.handleModRemoveCommunity}
          onPurgeCommunity={this.handlePurgeCommunity}
          onBlockCommunity={this.handleBlockCommunity}
          onEditCommunity={this.handleEditCommunity}
        />
      );
    }
  }

  commentsTree() {
    const res = this.state.postRes;
    const firstComment = this.commentTree().at(0)?.comment_view.comment;
    const depth = getDepthFromComment(firstComment);
    const showContextButton = depth ? depth > 0 : false;

    return (
      res.state == "success" && (
        <div>
          {!!this.state.commentId && (
            <>
              <button
                className="ps-0 d-block btn btn-link text-muted"
                onClick={linkEvent(this, this.handleViewPost)}
              >
                {I18NextService.i18n.t("view_all_comments")} ➔
              </button>
              {showContextButton && (
                <button
                  className="ps-0 d-block btn btn-link text-muted"
                  onClick={linkEvent(this, this.handleViewContext)}
                >
                  {I18NextService.i18n.t("show_context")} ➔
                </button>
              )}
            </>
          )}
          <CommentNodes
            nodes={this.commentTree()}
            viewType={this.state.commentViewType}
            maxCommentsShown={this.state.maxCommentsShown}
            locked={res.data.post_view.post.locked}
            moderators={res.data.moderators}
            admins={this.state.siteRes.admins}
            enableDownvotes={enableDownvotes(this.state.siteRes)}
            finished={this.state.finished}
            allLanguages={this.state.siteRes.all_languages}
            siteLanguages={this.state.siteRes.discussion_languages}
            onSaveComment={this.handleSaveComment}
            onBlockPerson={this.handleBlockPerson}
            onDeleteComment={this.handleDeleteComment}
            onRemoveComment={this.handleRemoveComment}
            onCommentVote={this.handleCommentVote}
            onCommentReport={this.handleCommentReport}
            onDistinguishComment={this.handleDistinguishComment}
            onAddModToCommunity={this.handleAddModToCommunity}
            onAddAdmin={this.handleAddAdmin}
            onTransferCommunity={this.handleTransferCommunity}
            onFetchChildren={this.handleFetchChildren}
            onPurgeComment={this.handlePurgeComment}
            onPurgePerson={this.handlePurgePerson}
            onCommentReplyRead={this.handleCommentReplyRead}
            onPersonMentionRead={this.handlePersonMentionRead}
            onBanPersonFromCommunity={this.handleBanFromCommunity}
            onBanPerson={this.handleBanPerson}
            onCreateComment={this.handleCreateComment}
            onEditComment={this.handleEditComment}
          />
        </div>
      )
    );
  }

  commentTree(): CommentNodeI[] {
    if (this.state.commentsRes.state == "success") {
      return buildCommentsTree(
        this.state.commentsRes.data.comments,
        !!this.state.commentId
      );
    } else {
      return [];
    }
  }

  async handleCommentSortChange(i: Post, event: any) {
    i.setState({
      commentSort: event.target.value as CommentSortType,
      commentViewType: CommentViewType.Tree,
      commentsRes: { state: "loading" },
      postRes: { state: "loading" },
    });
    await i.fetchPost();
  }

  handleCommentViewTypeChange(i: Post, event: any) {
    i.setState({
      commentViewType: Number(event.target.value),
      commentSort: "New",
    });
  }

  handleShowSidebarMobile(i: Post) {
    i.setState({ showSidebarMobile: !i.state.showSidebarMobile });
  }

  handleViewPost(i: Post) {
    if (i.state.postRes.state == "success") {
      const id = i.state.postRes.data.post_view.post.id;
      i.context.router.history.push(`/post/${id}`);
    }
  }

  handleViewContext(i: Post) {
    if (i.state.commentsRes.state == "success") {
      const parentId = getCommentParentId(
        i.state.commentsRes.data.comments.at(0)?.comment
      );
      if (parentId) {
        i.context.router.history.push(`/comment/${parentId}`);
      }
    }
  }

  async handleDeleteCommunityClick(form: DeleteCommunity) {
    const deleteCommunityRes = await HttpService.client.deleteCommunity(form);
    this.updateCommunity(deleteCommunityRes);
  }

  async handleAddModToCommunity(form: AddModToCommunity) {
    const addModRes = await HttpService.client.addModToCommunity(form);
    this.updateModerators(addModRes);
  }

  async handleFollow(form: FollowCommunity) {
    const followCommunityRes = await HttpService.client.followCommunity(form);
    this.updateCommunity(followCommunityRes);

    // Update myUserInfo
    if (followCommunityRes.state === "success") {
      const communityId = followCommunityRes.data.community_view.community.id;
      const mui = UserService.Instance.myUserInfo;
      if (mui) {
        mui.follows = mui.follows.filter(i => i.community.id != communityId);
      }
    }
  }

  async handlePurgeCommunity(form: PurgeCommunity) {
    const purgeCommunityRes = await HttpService.client.purgeCommunity(form);
    this.purgeItem(purgeCommunityRes);
  }

  async handlePurgePerson(form: PurgePerson) {
    const purgePersonRes = await HttpService.client.purgePerson(form);
    this.purgeItem(purgePersonRes);
  }

  async handlePurgeComment(form: PurgeComment) {
    const purgeCommentRes = await HttpService.client.purgeComment(form);
    this.purgeItem(purgeCommentRes);
  }

  async handlePurgePost(form: PurgePost) {
    const purgeRes = await HttpService.client.purgePost(form);
    this.purgeItem(purgeRes);
  }

  async handleBlockCommunity(form: BlockCommunity) {
    const blockCommunityRes = await HttpService.client.blockCommunity(form);
    if (blockCommunityRes.state == "success") {
      updateCommunityBlock(blockCommunityRes.data);
      this.setState(s => {
        if (s.postRes.state == "success") {
          s.postRes.data.community_view.blocked =
            blockCommunityRes.data.blocked;
        }
      });
    }
  }

  async handleBlockPerson(form: BlockPerson) {
    const blockPersonRes = await HttpService.client.blockPerson(form);
    if (blockPersonRes.state == "success") {
      updatePersonBlock(blockPersonRes.data);
    }
  }

  async handleModRemoveCommunity(form: RemoveCommunity) {
    const removeCommunityRes = await HttpService.client.removeCommunity(form);
    this.updateCommunity(removeCommunityRes);
  }

  async handleEditCommunity(form: EditCommunity) {
    const res = await HttpService.client.editCommunity(form);
    this.updateCommunity(res);

    return res;
  }

  async handleCreateComment(form: CreateComment) {
    const createCommentRes = await HttpService.client.createComment(form);
    this.createAndUpdateComments(createCommentRes);

    return createCommentRes;
  }

  async handleEditComment(form: EditComment) {
    const editCommentRes = await HttpService.client.editComment(form);
    this.findAndUpdateComment(editCommentRes);

    return editCommentRes;
  }

  async handleDeleteComment(form: DeleteComment) {
    const deleteCommentRes = await HttpService.client.deleteComment(form);
    this.findAndUpdateComment(deleteCommentRes);
  }

  async handleDeletePost(form: DeletePost) {
    const deleteRes = await HttpService.client.deletePost(form);
    this.updatePost(deleteRes);
  }

  async handleRemovePost(form: RemovePost) {
    const removeRes = await HttpService.client.removePost(form);
    this.updatePost(removeRes);
  }

  async handleRemoveComment(form: RemoveComment) {
    const removeCommentRes = await HttpService.client.removeComment(form);
    this.findAndUpdateComment(removeCommentRes);
  }

  async handleSaveComment(form: SaveComment) {
    const saveCommentRes = await HttpService.client.saveComment(form);
    this.findAndUpdateComment(saveCommentRes);
  }

  async handleSavePost(form: SavePost) {
    const saveRes = await HttpService.client.savePost(form);
    this.updatePost(saveRes);
  }

  async handleFeaturePost(form: FeaturePost) {
    const featureRes = await HttpService.client.featurePost(form);
    this.updatePost(featureRes);
  }

  async handleCommentVote(form: CreateCommentLike) {
    const voteRes = await HttpService.client.likeComment(form);
    this.findAndUpdateComment(voteRes);
  }

  async handlePostVote(form: CreatePostLike) {
    const voteRes = await HttpService.client.likePost(form);
    this.updatePost(voteRes);
  }

  async handlePostEdit(form: EditPost) {
    const res = await HttpService.client.editPost(form);
    this.updatePost(res);
  }

  async handleCommentReport(form: CreateCommentReport) {
    const reportRes = await HttpService.client.createCommentReport(form);
    if (reportRes.state == "success") {
      toast(I18NextService.i18n.t("report_created"));
    }
  }

  async handlePostReport(form: CreatePostReport) {
    const reportRes = await HttpService.client.createPostReport(form);
    if (reportRes.state == "success") {
      toast(I18NextService.i18n.t("report_created"));
    }
  }

  async handleLockPost(form: LockPost) {
    const lockRes = await HttpService.client.lockPost(form);
    this.updatePost(lockRes);
  }

  async handleDistinguishComment(form: DistinguishComment) {
    const distinguishRes = await HttpService.client.distinguishComment(form);
    this.findAndUpdateComment(distinguishRes);
  }

  async handleAddAdmin(form: AddAdmin) {
    const addAdminRes = await HttpService.client.addAdmin(form);

    if (addAdminRes.state === "success") {
      this.setState(s => ((s.siteRes.admins = addAdminRes.data.admins), s));
    }
  }

  async handleTransferCommunity(form: TransferCommunity) {
    const transferCommunityRes = await HttpService.client.transferCommunity(
      form
    );
    this.updateCommunityFull(transferCommunityRes);
  }

  async handleFetchChildren(form: GetComments) {
    const moreCommentsRes = await HttpService.client.getComments(form);
    if (
      this.state.commentsRes.state == "success" &&
      moreCommentsRes.state == "success"
    ) {
      const newComments = moreCommentsRes.data.comments;
      // Remove the first comment, since it is the parent
      newComments.shift();
      const newRes = this.state.commentsRes;
      newRes.data.comments.push(...newComments);
      this.setState({ commentsRes: newRes });
    }
  }

  async handleCommentReplyRead(form: MarkCommentReplyAsRead) {
    const readRes = await HttpService.client.markCommentReplyAsRead(form);
    this.findAndUpdateCommentReply(readRes);
  }

  async handlePersonMentionRead(form: MarkPersonMentionAsRead) {
    // TODO not sure what to do here. Maybe it is actually optional, because post doesn't need it.
    await HttpService.client.markPersonMentionAsRead(form);
  }

  async handleBanFromCommunity(form: BanFromCommunity) {
    const banRes = await HttpService.client.banFromCommunity(form);
    this.updateBan(banRes);
  }

  async handleBanPerson(form: BanPerson) {
    const banRes = await HttpService.client.banPerson(form);
    this.updateBan(banRes);
  }

  updateBanFromCommunity(banRes: RequestState<BanFromCommunityResponse>) {
    // Maybe not necessary
    if (banRes.state == "success") {
      this.setState(s => {
        if (
          s.postRes.state == "success" &&
          s.postRes.data.post_view.creator.id ==
            banRes.data.person_view.person.id
        ) {
          s.postRes.data.post_view.creator_banned_from_community =
            banRes.data.banned;
        }
        if (s.commentsRes.state == "success") {
          s.commentsRes.data.comments
            .filter(c => c.creator.id == banRes.data.person_view.person.id)
            .forEach(
              c => (c.creator_banned_from_community = banRes.data.banned)
            );
        }
        return s;
      });
    }
  }

  updateBan(banRes: RequestState<BanPersonResponse>) {
    // Maybe not necessary
    if (banRes.state == "success") {
      this.setState(s => {
        if (
          s.postRes.state == "success" &&
          s.postRes.data.post_view.creator.id ==
            banRes.data.person_view.person.id
        ) {
          s.postRes.data.post_view.creator.banned = banRes.data.banned;
        }
        if (s.commentsRes.state == "success") {
          s.commentsRes.data.comments
            .filter(c => c.creator.id == banRes.data.person_view.person.id)
            .forEach(c => (c.creator.banned = banRes.data.banned));
        }
        return s;
      });
    }
  }

  updateCommunity(communityRes: RequestState<CommunityResponse>) {
    this.setState(s => {
      if (s.postRes.state == "success" && communityRes.state == "success") {
        s.postRes.data.community_view = communityRes.data.community_view;
      }
      return s;
    });
  }

  updateCommunityFull(res: RequestState<GetCommunityResponse>) {
    this.setState(s => {
      if (s.postRes.state == "success" && res.state == "success") {
        s.postRes.data.community_view = res.data.community_view;
        s.postRes.data.moderators = res.data.moderators;
      }
      return s;
    });
  }

  updatePost(post: RequestState<PostResponse>) {
    this.setState(s => {
      if (s.postRes.state == "success" && post.state == "success") {
        s.postRes.data.post_view = post.data.post_view;
      }
      return s;
    });
  }

  purgeItem(purgeRes: RequestState<PurgeItemResponse>) {
    if (purgeRes.state == "success") {
      toast(I18NextService.i18n.t("purge_success"));
      this.context.router.history.push(`/`);
    }
  }

  createAndUpdateComments(res: RequestState<CommentResponse>) {
    this.setState(s => {
      if (s.commentsRes.state === "success" && res.state === "success") {
        s.commentsRes.data.comments.unshift(res.data.comment_view);

        // Set finished for the parent
        s.finished.set(
          getCommentParentId(res.data.comment_view.comment) ?? 0,
          true
        );
      }
      return s;
    });
  }

  findAndUpdateComment(res: RequestState<CommentResponse>) {
    this.setState(s => {
      if (s.commentsRes.state == "success" && res.state == "success") {
        s.commentsRes.data.comments = editComment(
          res.data.comment_view,
          s.commentsRes.data.comments
        );
        s.finished.set(res.data.comment_view.comment.id, true);
      }
      return s;
    });
  }

  findAndUpdateCommentReply(res: RequestState<CommentReplyResponse>) {
    this.setState(s => {
      if (s.commentsRes.state == "success" && res.state == "success") {
        s.commentsRes.data.comments = editWith(
          res.data.comment_reply_view,
          s.commentsRes.data.comments
        );
      }
      return s;
    });
  }

  updateModerators(res: RequestState<AddModToCommunityResponse>) {
    // Update the moderators
    this.setState(s => {
      if (s.postRes.state == "success" && res.state == "success") {
        s.postRes.data.moderators = res.data.moderators;
      }
      return s;
    });
  }
}<|MERGE_RESOLUTION|>--- conflicted
+++ resolved
@@ -348,11 +348,7 @@
         const res = this.state.postRes.data;
         return (
           <div className="row">
-<<<<<<< HEAD
-            <div className="col-12 col-md-8 col-lg-9 mb-3">
-=======
-            <main className="col-12 col-md-8 mb-3">
->>>>>>> 25cd564d
+            <main className="col-12 col-md-8 col-lg-9 mb-3">
               <HtmlTags
                 title={this.documentTitle}
                 path={this.context.router.route.match.url}
@@ -419,17 +415,10 @@
                 this.commentsTree()}
               {this.state.commentViewType == CommentViewType.Flat &&
                 this.commentsFlat()}
-<<<<<<< HEAD
-            </div>
-            <div className="d-none d-md-block col-md-4 col-lg-3">
-              {this.sidebar()}
-            </div>
-=======
             </main>
-            <aside className="d-none d-md-block col-md-4">
+            <aside className="d-none d-md-block col-md-4 col-lg-3">
               {this.sidebar()}
             </aside>
->>>>>>> 25cd564d
           </div>
         );
       }
