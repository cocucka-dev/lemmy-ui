--- conflicted
+++ resolved
@@ -27,7 +27,7 @@
 import {
   Choice,
   QueryParams,
-  WithPromiseKeys,
+  RouteDataResponse,
   capitalizeFirstLetter,
   commentsToFlatNodes,
   communityToChoice,
@@ -71,13 +71,13 @@
   page: number;
 }
 
-interface SearchData {
+type SearchData = RouteDataResponse<{
   communityResponse?: GetCommunityResponse;
   listCommunitiesResponse?: ListCommunitiesResponse;
   creatorDetailsResponse?: GetPersonDetailsResponse;
   searchResponse?: SearchResponse;
   resolveObjectResponse?: ResolveObjectResponse;
-}
+}>;
 
 type FilterType = "creator" | "community";
 
@@ -237,12 +237,8 @@
 }
 
 export class Search extends Component<any, SearchState> {
-<<<<<<< HEAD
   private isoData = setIsoData<SearchData>(this.context);
-  private subscription?: Subscription;
-=======
-  private isoData = setIsoData(this.context);
->>>>>>> d75e0506
+
   state: SearchState = {
     resolveObjectRes: { state: "empty" },
     creatorDetailsRes: { state: "empty" },
@@ -275,85 +271,63 @@
     };
 
     // Only fetch the data if coming from another route
-<<<<<<< HEAD
-    if (this.isoData.path === this.context.router.route.match.url) {
+    if (FirstLoadService.isFirstLoad) {
       const {
-        communityResponse,
-        creatorDetailsResponse,
-        listCommunitiesResponse,
-        resolveObjectResponse,
-        searchResponse,
+        communityResponse: communityRes,
+        creatorDetailsResponse: creatorDetailsRes,
+        listCommunitiesResponse: communitiesRes,
+        resolveObjectResponse: resolveObjectRes,
+        searchResponse: searchRes,
       } = this.isoData.routeData;
 
-      // This can be single or multiple communities given
-      if (listCommunitiesResponse) {
+      this.state = {
+        ...this.state,
+        isIsomorphic: true,
+      };
+
+      if (creatorDetailsRes?.state === "success") {
         this.state = {
           ...this.state,
-          communities: listCommunitiesResponse.communities,
+          creatorSearchOptions:
+            creatorDetailsRes?.state === "success"
+              ? [personToChoice(creatorDetailsRes.data.person_view)]
+              : [],
+          creatorDetailsRes,
         };
       }
-      if (communityResponse) {
+
+      if (communitiesRes?.state === "success") {
         this.state = {
           ...this.state,
-          communities: [communityResponse.community_view],
-          communitySearchOptions: [
-            communityToChoice(communityResponse.community_view),
-          ],
+          communitiesRes,
         };
       }
 
-      this.state = {
-        ...this.state,
-        creatorDetails: creatorDetailsResponse,
-        creatorSearchOptions: creatorDetailsResponse
-          ? [personToChoice(creatorDetailsResponse.person_view)]
-          : [],
-      };
+      if (communityRes?.state === "success") {
+        this.state = {
+          ...this.state,
+          communityRes,
+        };
+      }
 
       if (q !== "") {
         this.state = {
           ...this.state,
-          searchResponse,
-          resolveObjectResponse,
-          searchLoading: false,
-=======
-    if (FirstLoadService.isFirstLoad) {
-      const [
-        communityRes,
-        communitiesRes,
-        creatorDetailsRes,
-        searchRes,
-        resolveObjectRes,
-      ] = this.isoData.routeData;
-
-      this.state = {
-        ...this.state,
-        communitiesRes,
-        communityRes,
-        creatorDetailsRes,
-        creatorSearchOptions:
-          creatorDetailsRes.state == "success"
-            ? [personToChoice(creatorDetailsRes.data.person_view)]
-            : [],
-        isIsomorphic: true,
-      };
-
-      if (communityRes.state === "success") {
-        this.state = {
-          ...this.state,
-          communitySearchOptions: [
-            communityToChoice(communityRes.data.community_view),
-          ],
         };
-      }
-
-      if (q) {
-        this.state = {
-          ...this.state,
-          searchRes,
-          resolveObjectRes,
->>>>>>> d75e0506
-        };
+
+        if (searchRes?.state === "success") {
+          this.state = {
+            ...this.state,
+            searchRes,
+          };
+        }
+
+        if (resolveObjectRes?.state === "success") {
+          this.state = {
+            ...this.state,
+            resolveObjectRes,
+          };
+        }
       }
     }
   }
@@ -385,38 +359,24 @@
     saveScrollPosition(this.context);
   }
 
-  static fetchInitialData({
+  static async fetchInitialData({
     client,
     auth,
     query: { communityId, creatorId, q, type, sort, listingType, page },
-<<<<<<< HEAD
-  }: InitialFetchRequest<
-    QueryParams<SearchProps>
-  >): WithPromiseKeys<SearchData> {
-=======
-  }: InitialFetchRequest<QueryParams<SearchProps>>): Promise<
-    RequestState<any>
-  >[] {
-    const promises: Promise<RequestState<any>>[] = [];
-
->>>>>>> d75e0506
+  }: InitialFetchRequest<QueryParams<SearchProps>>): Promise<SearchData> {
     const community_id = getIdFromString(communityId);
-    let communityResponse: Promise<GetCommunityResponse> | undefined =
+    let communityResponse: RequestState<GetCommunityResponse> | undefined =
       undefined;
-    let listCommunitiesResponse: Promise<ListCommunitiesResponse> | undefined =
-      undefined;
+    let listCommunitiesResponse:
+      | RequestState<ListCommunitiesResponse>
+      | undefined = undefined;
     if (community_id) {
       const getCommunityForm: GetCommunity = {
         id: community_id,
         auth,
       };
-<<<<<<< HEAD
-
-      communityResponse = client.getCommunity(getCommunityForm);
-=======
-      promises.push(client.getCommunity(getCommunityForm));
-      promises.push(Promise.resolve({ state: "empty" }));
->>>>>>> d75e0506
+
+      communityResponse = await client.getCommunity(getCommunityForm);
     } else {
       const listCommunitiesForm: ListCommunities = {
         type_: defaultListingType,
@@ -424,39 +384,30 @@
         limit: fetchLimit,
         auth,
       };
-<<<<<<< HEAD
-
-      listCommunitiesResponse = client.listCommunities(listCommunitiesForm);
-=======
-      promises.push(Promise.resolve({ state: "empty" }));
-      promises.push(client.listCommunities(listCommunitiesForm));
->>>>>>> d75e0506
+
+      listCommunitiesResponse = await client.listCommunities(
+        listCommunitiesForm
+      );
     }
 
     const creator_id = getIdFromString(creatorId);
-    let creatorDetailsResponse: Promise<GetPersonDetailsResponse> | undefined =
-      undefined;
+    let creatorDetailsResponse:
+      | RequestState<GetPersonDetailsResponse>
+      | undefined = undefined;
     if (creator_id) {
       const getCreatorForm: GetPersonDetails = {
         person_id: creator_id,
         auth,
       };
-<<<<<<< HEAD
-
-      creatorDetailsResponse = client.getPersonDetails(getCreatorForm);
-=======
-      promises.push(client.getPersonDetails(getCreatorForm));
-    } else {
-      promises.push(Promise.resolve({ state: "empty" }));
->>>>>>> d75e0506
+
+      creatorDetailsResponse = await client.getPersonDetails(getCreatorForm);
     }
 
     const query = getSearchQueryFromQuery(q);
 
-    let searchResponse: Promise<SearchResponse> | undefined = undefined;
-    let resolveObjectResponse:
-      | Promise<ResolveObjectResponse | undefined>
-      | undefined = undefined;
+    let searchResponse: RequestState<SearchResponse> | undefined = undefined;
+    let resolveObjectResponse: RequestState<ResolveObjectResponse> | undefined =
+      undefined;
 
     if (query) {
       const form: SearchForm = {
@@ -472,22 +423,16 @@
       };
 
       if (query !== "") {
-        searchResponse = client.search(form);
+        searchResponse = await client.search(form);
         if (auth) {
           const resolveObjectForm: ResolveObject = {
             q: query,
             auth,
           };
-          resolveObjectResponse = client
+          resolveObjectResponse = await client
             .resolveObject(resolveObjectForm)
             .catch(() => undefined);
         }
-<<<<<<< HEAD
-=======
-      } else {
-        promises.push(Promise.resolve({ state: "empty" }));
-        promises.push(Promise.resolve({ state: "empty" }));
->>>>>>> d75e0506
       }
     }
 
@@ -563,7 +508,7 @@
           minLength={1}
         />
         <button type="submit" className="btn btn-secondary mr-2 mb-2">
-          {this.state.searchRes.state == "loading" ? (
+          {this.state.searchRes.state === "loading" ? (
             <Spinner />
           ) : (
             <span>{i18n.t("search")}</span>
