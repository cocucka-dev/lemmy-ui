import classNames from "classnames";
import { NoOptionI18nKeys } from "i18next";
import { Component, linkEvent } from "inferno";
import { Link } from "inferno-router";
import { RouteComponentProps } from "inferno-router/dist/Route";
import {
  AddAdmin,
  AddModToCommunity,
  BanFromCommunity,
  BanFromCommunityResponse,
  BanPerson,
  BanPersonResponse,
  BlockPerson,
  CommentId,
  CommentReplyResponse,
  CommentResponse,
  Community,
  CommunityModeratorView,
  CreateComment,
  CreateCommentLike,
  CreateCommentReport,
  CreatePostLike,
  CreatePostReport,
  DeleteComment,
  DeletePost,
  DistinguishComment,
  EditComment,
  EditPost,
  FeaturePost,
  GetPersonDetails,
  GetPersonDetailsResponse,
  GetSiteResponse,
  LockPost,
  MarkCommentReplyAsRead,
  MarkPersonMentionAsRead,
  PersonView,
  PostResponse,
  PurgeComment,
  PurgeItemResponse,
  PurgePerson,
  PurgePost,
  RemoveComment,
  RemovePost,
  SaveComment,
  SavePost,
  SortType,
  TransferCommunity,
} from "lemmy-js-client";
import moment from "moment";
import { i18n } from "../../i18next";
import { InitialFetchRequest, PersonDetailsView } from "../../interfaces";
import { UserService } from "../../services";
import { FirstLoadService } from "../../services/FirstLoadService";
import { HttpService, RequestState } from "../../services/HttpService";
import {
  QueryParams,
  WithPromiseKeys,
  canMod,
  capitalizeFirstLetter,
  editComment,
  editPost,
  editWith,
  enableDownvotes,
  enableNsfw,
  fetchLimit,
  futureDaysToUnixTime,
  getCommentParentId,
  getPageFromString,
  getQueryParams,
  getQueryString,
  isAdmin,
  isBanned,
  mdToHtml,
  myAuth,
  myAuthRequired,
  numToSI,
  relTags,
  restoreScrollPosition,
  saveScrollPosition,
  setIsoData,
  setupTippy,
  toast,
  updatePersonBlock,
} from "../../utils";
import { BannerIconHeader } from "../common/banner-icon-header";
import { HtmlTags } from "../common/html-tags";
import { Icon, Spinner } from "../common/icon";
import { MomentTime } from "../common/moment-time";
import { SortSelect } from "../common/sort-select";
import { CommunityLink } from "../community/community-link";
import { PersonDetails } from "./person-details";
import { PersonListing } from "./person-listing";

interface ProfileData {
  personResponse: GetPersonDetailsResponse;
}

interface ProfileState {
  personRes: RequestState<GetPersonDetailsResponse>;
  personBlocked: boolean;
  banReason?: string;
  banExpireDays?: number;
  showBanDialog: boolean;
  removeData: boolean;
  siteRes: GetSiteResponse;
  finished: Map<CommentId, boolean | undefined>;
  isIsomorphic: boolean;
}

interface ProfileProps {
  view: PersonDetailsView;
  sort: SortType;
  page: number;
}

function getProfileQueryParams() {
  return getQueryParams<ProfileProps>({
    view: getViewFromProps,
    page: getPageFromString,
    sort: getSortTypeFromQuery,
  });
}

function getSortTypeFromQuery(sort?: string): SortType {
  return sort ? (sort as SortType) : "New";
}

function getViewFromProps(view?: string): PersonDetailsView {
  return view
    ? PersonDetailsView[view] ?? PersonDetailsView.Overview
    : PersonDetailsView.Overview;
}

const getCommunitiesListing = (
  translationKey: NoOptionI18nKeys,
  communityViews?: { community: Community }[]
) =>
  communityViews &&
  communityViews.length > 0 && (
    <div className="card border-secondary mb-3">
      <div className="card-body">
        <h5>{i18n.t(translationKey)}</h5>
        <ul className="list-unstyled mb-0">
          {communityViews.map(({ community }) => (
            <li key={community.id}>
              <CommunityLink community={community} />
            </li>
          ))}
        </ul>
      </div>
    </div>
  );

const Moderates = ({ moderates }: { moderates?: CommunityModeratorView[] }) =>
  getCommunitiesListing("moderates", moderates);

const Follows = () =>
  getCommunitiesListing("subscribed", UserService.Instance.myUserInfo?.follows);

export class Profile extends Component<
  RouteComponentProps<{ username: string }>,
  ProfileState
> {
<<<<<<< HEAD
  private isoData = setIsoData<ProfileData>(this.context);
  private subscription?: Subscription;
=======
  private isoData = setIsoData(this.context);
>>>>>>> d75e0506
  state: ProfileState = {
    personRes: { state: "empty" },
    personBlocked: false,
    siteRes: this.isoData.site_res,
    showBanDialog: false,
    removeData: false,
    finished: new Map(),
    isIsomorphic: false,
  };

  constructor(props: RouteComponentProps<{ username: string }>, context: any) {
    super(props, context);

    this.handleSortChange = this.handleSortChange.bind(this);
    this.handlePageChange = this.handlePageChange.bind(this);

    this.handleBlockPerson = this.handleBlockPerson.bind(this);
    this.handleUnblockPerson = this.handleUnblockPerson.bind(this);

    this.handleCreateComment = this.handleCreateComment.bind(this);
    this.handleEditComment = this.handleEditComment.bind(this);
    this.handleSaveComment = this.handleSaveComment.bind(this);
    this.handleBlockPersonAlt = this.handleBlockPersonAlt.bind(this);
    this.handleDeleteComment = this.handleDeleteComment.bind(this);
    this.handleRemoveComment = this.handleRemoveComment.bind(this);
    this.handleCommentVote = this.handleCommentVote.bind(this);
    this.handleAddModToCommunity = this.handleAddModToCommunity.bind(this);
    this.handleAddAdmin = this.handleAddAdmin.bind(this);
    this.handlePurgePerson = this.handlePurgePerson.bind(this);
    this.handlePurgeComment = this.handlePurgeComment.bind(this);
    this.handleCommentReport = this.handleCommentReport.bind(this);
    this.handleDistinguishComment = this.handleDistinguishComment.bind(this);
    this.handleTransferCommunity = this.handleTransferCommunity.bind(this);
    this.handleCommentReplyRead = this.handleCommentReplyRead.bind(this);
    this.handlePersonMentionRead = this.handlePersonMentionRead.bind(this);
    this.handleBanFromCommunity = this.handleBanFromCommunity.bind(this);
    this.handleBanPerson = this.handleBanPerson.bind(this);
    this.handlePostVote = this.handlePostVote.bind(this);
    this.handlePostEdit = this.handlePostEdit.bind(this);
    this.handlePostReport = this.handlePostReport.bind(this);
    this.handleLockPost = this.handleLockPost.bind(this);
    this.handleDeletePost = this.handleDeletePost.bind(this);
    this.handleRemovePost = this.handleRemovePost.bind(this);
    this.handleSavePost = this.handleSavePost.bind(this);
    this.handlePurgePost = this.handlePurgePost.bind(this);
    this.handleFeaturePost = this.handleFeaturePost.bind(this);

    // Only fetch the data if coming from another route
    if (FirstLoadService.isFirstLoad) {
      this.state = {
        ...this.state,
<<<<<<< HEAD
        personRes: this.isoData.routeData.personResponse,
        loading: false,
=======
        personRes: this.isoData.routeData[0],
        isIsomorphic: true,
>>>>>>> d75e0506
      };
    }
  }

  async componentDidMount() {
    if (!this.state.isIsomorphic) {
      await this.fetchUserData();
    }
    setupTippy();
  }

  componentWillUnmount() {
    saveScrollPosition(this.context);
  }

  async fetchUserData() {
    const { page, sort, view } = getProfileQueryParams();

    this.setState({ personRes: { state: "empty" } });
    this.setState({
      personRes: await HttpService.client.getPersonDetails({
        username: this.props.match.params.username,
        sort,
        saved_only: view === PersonDetailsView.Saved,
        page,
        limit: fetchLimit,
        auth: myAuth(),
      }),
    });
    restoreScrollPosition(this.context);
    this.setPersonBlock();
  }

  get amCurrentUser() {
    if (this.state.personRes.state === "success") {
      return (
        UserService.Instance.myUserInfo?.local_user_view.person.id ===
        this.state.personRes.data.person_view.person.id
      );
    } else {
      return false;
    }
  }

  setPersonBlock() {
    const mui = UserService.Instance.myUserInfo;
    const res = this.state.personRes;

    if (mui && res.state === "success") {
      this.setState({
        personBlocked: mui.person_blocks.some(
          ({ target: { id } }) => id === res.data.person_view.person.id
        ),
      });
    }
  }

  static fetchInitialData({
    client,
    path,
    query: { page, sort, view: urlView },
    auth,
<<<<<<< HEAD
  }: InitialFetchRequest<
    QueryParams<ProfileProps>
  >): WithPromiseKeys<ProfileData> {
=======
  }: InitialFetchRequest<QueryParams<ProfileProps>>): Promise<
    RequestState<any>
  >[] {
>>>>>>> d75e0506
    const pathSplit = path.split("/");

    const username = pathSplit[2];
    const view = getViewFromProps(urlView);

    const form: GetPersonDetails = {
      username: username,
      sort: getSortTypeFromQuery(sort),
      saved_only: view === PersonDetailsView.Saved,
      page: getPageFromString(page),
      limit: fetchLimit,
      auth,
    };

    return {
      personResponse: client.getPersonDetails(form),
    };
  }

  get documentTitle(): string {
    const siteName = this.state.siteRes.site_view.site.name;
    const res = this.state.personRes;
    return res.state == "success"
      ? `@${res.data.person_view.person.name} - ${siteName}`
      : siteName;
  }

  renderPersonRes() {
    switch (this.state.personRes.state) {
      case "loading":
        return (
          <h5>
            <Spinner large />
          </h5>
        );
      case "success": {
        const siteRes = this.state.siteRes;
        const personRes = this.state.personRes.data;
        const { page, sort, view } = getProfileQueryParams();

        return (
          <div className="row">
            <div className="col-12 col-md-8">
              <HtmlTags
                title={this.documentTitle}
                path={this.context.router.route.match.url}
                description={personRes.person_view.person.bio}
                image={personRes.person_view.person.avatar}
              />

              {this.userInfo(personRes.person_view)}

              <hr />

              {this.selects}

              <PersonDetails
                personRes={personRes}
                admins={siteRes.admins}
                sort={sort}
                page={page}
                limit={fetchLimit}
                finished={this.state.finished}
                enableDownvotes={enableDownvotes(siteRes)}
                enableNsfw={enableNsfw(siteRes)}
                view={view}
                onPageChange={this.handlePageChange}
                allLanguages={siteRes.all_languages}
                siteLanguages={siteRes.discussion_languages}
                // TODO all the forms here
                onSaveComment={this.handleSaveComment}
                onBlockPerson={this.handleBlockPersonAlt}
                onDeleteComment={this.handleDeleteComment}
                onRemoveComment={this.handleRemoveComment}
                onCommentVote={this.handleCommentVote}
                onCommentReport={this.handleCommentReport}
                onDistinguishComment={this.handleDistinguishComment}
                onAddModToCommunity={this.handleAddModToCommunity}
                onAddAdmin={this.handleAddAdmin}
                onTransferCommunity={this.handleTransferCommunity}
                onPurgeComment={this.handlePurgeComment}
                onPurgePerson={this.handlePurgePerson}
                onCommentReplyRead={this.handleCommentReplyRead}
                onPersonMentionRead={this.handlePersonMentionRead}
                onBanPersonFromCommunity={this.handleBanFromCommunity}
                onBanPerson={this.handleBanPerson}
                onCreateComment={this.handleCreateComment}
                onEditComment={this.handleEditComment}
                onPostEdit={this.handlePostEdit}
                onPostVote={this.handlePostVote}
                onPostReport={this.handlePostReport}
                onLockPost={this.handleLockPost}
                onDeletePost={this.handleDeletePost}
                onRemovePost={this.handleRemovePost}
                onSavePost={this.handleSavePost}
                onPurgePost={this.handlePurgePost}
                onFeaturePost={this.handleFeaturePost}
              />
            </div>

            <div className="col-12 col-md-4">
              <Moderates moderates={personRes.moderates} />
              {this.amCurrentUser && <Follows />}
            </div>
          </div>
        );
      }
    }
  }

  render() {
    return <div className="container-lg">{this.renderPersonRes()}</div>;
  }

  get viewRadios() {
    return (
      <div className="btn-group btn-group-toggle flex-wrap mb-2">
        {this.getRadio(PersonDetailsView.Overview)}
        {this.getRadio(PersonDetailsView.Comments)}
        {this.getRadio(PersonDetailsView.Posts)}
        {this.amCurrentUser && this.getRadio(PersonDetailsView.Saved)}
      </div>
    );
  }

  getRadio(view: PersonDetailsView) {
    const { view: urlView } = getProfileQueryParams();
    const active = view === urlView;

    return (
      <label
        className={classNames("btn btn-outline-secondary pointer", {
          active,
        })}
      >
        <input
          type="radio"
          value={view}
          checked={active}
          onChange={linkEvent(this, this.handleViewChange)}
        />
        {i18n.t(view.toLowerCase() as NoOptionI18nKeys)}
      </label>
    );
  }

  get selects() {
    const { sort } = getProfileQueryParams();
    const { username } = this.props.match.params;

    const profileRss = `/feeds/u/${username}.xml?sort=${sort}`;

    return (
      <div className="mb-2">
        <span className="mr-3">{this.viewRadios}</span>
        <SortSelect
          sort={sort}
          onChange={this.handleSortChange}
          hideHot
          hideMostComments
        />
        <a href={profileRss} rel={relTags} title="RSS">
          <Icon icon="rss" classes="text-muted small mx-2" />
        </a>
        <link rel="alternate" type="application/atom+xml" href={profileRss} />
      </div>
    );
  }

  userInfo(pv: PersonView) {
    const {
      personBlocked,
      siteRes: { admins },
      showBanDialog,
    } = this.state;

    return (
      pv && (
        <div>
          {!isBanned(pv.person) && (
            <BannerIconHeader
              banner={pv.person.banner}
              icon={pv.person.avatar}
            />
          )}
          <div className="mb-3">
            <div className="">
              <div className="mb-0 d-flex flex-wrap">
                <div>
                  {pv.person.display_name && (
                    <h5 className="mb-0">{pv.person.display_name}</h5>
                  )}
                  <ul className="list-inline mb-2">
                    <li className="list-inline-item">
                      <PersonListing
                        person={pv.person}
                        realLink
                        useApubName
                        muted
                        hideAvatar
                      />
                    </li>
                    {isBanned(pv.person) && (
                      <li className="list-inline-item badge badge-danger">
                        {i18n.t("banned")}
                      </li>
                    )}
                    {pv.person.deleted && (
                      <li className="list-inline-item badge badge-danger">
                        {i18n.t("deleted")}
                      </li>
                    )}
                    {pv.person.admin && (
                      <li className="list-inline-item badge badge-light">
                        {i18n.t("admin")}
                      </li>
                    )}
                    {pv.person.bot_account && (
                      <li className="list-inline-item badge badge-light">
                        {i18n.t("bot_account").toLowerCase()}
                      </li>
                    )}
                  </ul>
                </div>
                {this.banDialog(pv)}
                <div className="flex-grow-1 unselectable pointer mx-2"></div>
                {!this.amCurrentUser && UserService.Instance.myUserInfo && (
                  <>
                    <a
                      className={`d-flex align-self-start btn btn-secondary mr-2 ${
                        !pv.person.matrix_user_id && "invisible"
                      }`}
                      rel={relTags}
                      href={`https://matrix.to/#/${pv.person.matrix_user_id}`}
                    >
                      {i18n.t("send_secure_message")}
                    </a>
                    <Link
                      className={
                        "d-flex align-self-start btn btn-secondary mr-2"
                      }
                      to={`/create_private_message/${pv.person.id}`}
                    >
                      {i18n.t("send_message")}
                    </Link>
                    {personBlocked ? (
                      <button
                        className={
                          "d-flex align-self-start btn btn-secondary mr-2"
                        }
                        onClick={linkEvent(
                          pv.person.id,
                          this.handleUnblockPerson
                        )}
                      >
                        {i18n.t("unblock_user")}
                      </button>
                    ) : (
                      <button
                        className={
                          "d-flex align-self-start btn btn-secondary mr-2"
                        }
                        onClick={linkEvent(
                          pv.person.id,
                          this.handleBlockPerson
                        )}
                      >
                        {i18n.t("block_user")}
                      </button>
                    )}
                  </>
                )}

                {canMod(pv.person.id, undefined, admins) &&
                  !isAdmin(pv.person.id, admins) &&
                  !showBanDialog &&
                  (!isBanned(pv.person) ? (
                    <button
                      className={
                        "d-flex align-self-start btn btn-secondary mr-2"
                      }
                      onClick={linkEvent(this, this.handleModBanShow)}
                      aria-label={i18n.t("ban")}
                    >
                      {capitalizeFirstLetter(i18n.t("ban"))}
                    </button>
                  ) : (
                    <button
                      className={
                        "d-flex align-self-start btn btn-secondary mr-2"
                      }
                      onClick={linkEvent(this, this.handleModBanSubmit)}
                      aria-label={i18n.t("unban")}
                    >
                      {capitalizeFirstLetter(i18n.t("unban"))}
                    </button>
                  ))}
              </div>
              {pv.person.bio && (
                <div className="d-flex align-items-center mb-2">
                  <div
                    className="md-div"
                    dangerouslySetInnerHTML={mdToHtml(pv.person.bio)}
                  />
                </div>
              )}
              <div>
                <ul className="list-inline mb-2">
                  <li className="list-inline-item badge badge-light">
                    {i18n.t("number_of_posts", {
                      count: Number(pv.counts.post_count),
                      formattedCount: numToSI(pv.counts.post_count),
                    })}
                  </li>
                  <li className="list-inline-item badge badge-light">
                    {i18n.t("number_of_comments", {
                      count: Number(pv.counts.comment_count),
                      formattedCount: numToSI(pv.counts.comment_count),
                    })}
                  </li>
                </ul>
              </div>
              <div className="text-muted">
                {i18n.t("joined")}{" "}
                <MomentTime
                  published={pv.person.published}
                  showAgo
                  ignoreUpdated
                />
              </div>
              <div className="d-flex align-items-center text-muted mb-2">
                <Icon icon="cake" />
                <span className="ml-2">
                  {i18n.t("cake_day_title")}{" "}
                  {moment
                    .utc(pv.person.published)
                    .local()
                    .format("MMM DD, YYYY")}
                </span>
              </div>
              {!UserService.Instance.myUserInfo && (
                <div className="alert alert-info" role="alert">
                  {i18n.t("profile_not_logged_in_alert")}
                </div>
              )}
            </div>
          </div>
        </div>
      )
    );
  }

  banDialog(pv: PersonView) {
    const { showBanDialog } = this.state;

    return (
      showBanDialog && (
        <form onSubmit={linkEvent(this, this.handleModBanSubmit)}>
          <div className="form-group row col-12">
            <label className="col-form-label" htmlFor="profile-ban-reason">
              {i18n.t("reason")}
            </label>
            <input
              type="text"
              id="profile-ban-reason"
              className="form-control mr-2"
              placeholder={i18n.t("reason")}
              value={this.state.banReason}
              onInput={linkEvent(this, this.handleModBanReasonChange)}
            />
            <label className="col-form-label" htmlFor={`mod-ban-expires`}>
              {i18n.t("expires")}
            </label>
            <input
              type="number"
              id={`mod-ban-expires`}
              className="form-control mr-2"
              placeholder={i18n.t("number_of_days")}
              value={this.state.banExpireDays}
              onInput={linkEvent(this, this.handleModBanExpireDaysChange)}
            />
            <div className="form-group">
              <div className="form-check">
                <input
                  className="form-check-input"
                  id="mod-ban-remove-data"
                  type="checkbox"
                  checked={this.state.removeData}
                  onChange={linkEvent(this, this.handleModRemoveDataChange)}
                />
                <label
                  className="form-check-label"
                  htmlFor="mod-ban-remove-data"
                  title={i18n.t("remove_content_more")}
                >
                  {i18n.t("remove_content")}
                </label>
              </div>
            </div>
          </div>
          {/* TODO hold off on expires until later */}
          {/* <div class="form-group row"> */}
          {/*   <label class="col-form-label">Expires</label> */}
          {/*   <input type="date" class="form-control mr-2" placeholder={i18n.t('expires')} value={this.state.banExpires} onInput={linkEvent(this, this.handleModBanExpiresChange)} /> */}
          {/* </div> */}
          <div className="form-group row">
            <button
              type="reset"
              className="btn btn-secondary mr-2"
              aria-label={i18n.t("cancel")}
              onClick={linkEvent(this, this.handleModBanSubmitCancel)}
            >
              {i18n.t("cancel")}
            </button>
            <button
              type="submit"
              className="btn btn-secondary"
              aria-label={i18n.t("ban")}
            >
              {i18n.t("ban")} {pv.person.name}
            </button>
          </div>
        </form>
      )
    );
  }

  async updateUrl({ page, sort, view }: Partial<ProfileProps>) {
    const {
      page: urlPage,
      sort: urlSort,
      view: urlView,
    } = getProfileQueryParams();

    const queryParams: QueryParams<ProfileProps> = {
      page: (page ?? urlPage).toString(),
      sort: sort ?? urlSort,
      view: view ?? urlView,
    };

    const { username } = this.props.match.params;

    this.props.history.push(`/u/${username}${getQueryString(queryParams)}`);
    await this.fetchUserData();
  }

  handlePageChange(page: number) {
    this.updateUrl({ page });
  }

  handleSortChange(sort: SortType) {
    this.updateUrl({ sort, page: 1 });
  }

  handleViewChange(i: Profile, event: any) {
    i.updateUrl({
      view: PersonDetailsView[event.target.value],
      page: 1,
    });
  }

  handleModBanShow(i: Profile) {
    i.setState({ showBanDialog: true });
  }

  handleModBanReasonChange(i: Profile, event: any) {
    i.setState({ banReason: event.target.value });
  }

  handleModBanExpireDaysChange(i: Profile, event: any) {
    i.setState({ banExpireDays: event.target.value });
  }

  handleModRemoveDataChange(i: Profile, event: any) {
    i.setState({ removeData: event.target.checked });
  }

  handleModBanSubmitCancel(i: Profile) {
    i.setState({ showBanDialog: false });
  }

  async handleModBanSubmit(i: Profile, event: any) {
    event.preventDefault();
    const { removeData, banReason, banExpireDays } = i.state;

    const personRes = i.state.personRes;

    if (personRes.state == "success") {
      const person = personRes.data.person_view.person;
      const ban = !person.banned;

      // If its an unban, restore all their data
      if (!ban) {
        i.setState({ removeData: false });
      }

      const res = await HttpService.client.banPerson({
        person_id: person.id,
        ban,
        remove_data: removeData,
        reason: banReason,
        expires: futureDaysToUnixTime(banExpireDays),
        auth: myAuthRequired(),
      });
      // TODO
      this.updateBan(res);
      i.setState({ showBanDialog: false });
    }
  }

  async toggleBlockPerson(recipientId: number, block: boolean) {
    const res = await HttpService.client.blockPerson({
      person_id: recipientId,
      block,
      auth: myAuthRequired(),
    });
    if (res.state == "success") {
      updatePersonBlock(res.data);
    }
  }

  handleUnblockPerson(personId: number) {
    this.toggleBlockPerson(personId, false);
  }

  handleBlockPerson(personId: number) {
    this.toggleBlockPerson(personId, true);
  }

  async handleAddModToCommunity(form: AddModToCommunity) {
    // TODO not sure what to do here
    await HttpService.client.addModToCommunity(form);
  }

  async handlePurgePerson(form: PurgePerson) {
    const purgePersonRes = await HttpService.client.purgePerson(form);
    this.purgeItem(purgePersonRes);
  }

  async handlePurgeComment(form: PurgeComment) {
    const purgeCommentRes = await HttpService.client.purgeComment(form);
    this.purgeItem(purgeCommentRes);
  }

  async handlePurgePost(form: PurgePost) {
    const purgeRes = await HttpService.client.purgePost(form);
    this.purgeItem(purgeRes);
  }

  async handleBlockPersonAlt(form: BlockPerson) {
    const blockPersonRes = await HttpService.client.blockPerson(form);
    if (blockPersonRes.state === "success") {
      updatePersonBlock(blockPersonRes.data);
    }
  }

  async handleCreateComment(form: CreateComment) {
    const createCommentRes = await HttpService.client.createComment(form);
    this.createAndUpdateComments(createCommentRes);

    return createCommentRes;
  }

  async handleEditComment(form: EditComment) {
    const editCommentRes = await HttpService.client.editComment(form);
    this.findAndUpdateComment(editCommentRes);

    return editCommentRes;
  }

  async handleDeleteComment(form: DeleteComment) {
    const deleteCommentRes = await HttpService.client.deleteComment(form);
    this.findAndUpdateComment(deleteCommentRes);
  }

  async handleDeletePost(form: DeletePost) {
    const deleteRes = await HttpService.client.deletePost(form);
    this.findAndUpdatePost(deleteRes);
  }

  async handleRemovePost(form: RemovePost) {
    const removeRes = await HttpService.client.removePost(form);
    this.findAndUpdatePost(removeRes);
  }

  async handleRemoveComment(form: RemoveComment) {
    const removeCommentRes = await HttpService.client.removeComment(form);
    this.findAndUpdateComment(removeCommentRes);
  }

  async handleSaveComment(form: SaveComment) {
    const saveCommentRes = await HttpService.client.saveComment(form);
    this.findAndUpdateComment(saveCommentRes);
  }

  async handleSavePost(form: SavePost) {
    const saveRes = await HttpService.client.savePost(form);
    this.findAndUpdatePost(saveRes);
  }

  async handleFeaturePost(form: FeaturePost) {
    const featureRes = await HttpService.client.featurePost(form);
    this.findAndUpdatePost(featureRes);
  }

  async handleCommentVote(form: CreateCommentLike) {
    const voteRes = await HttpService.client.likeComment(form);
    this.findAndUpdateComment(voteRes);
  }

  async handlePostVote(form: CreatePostLike) {
    const voteRes = await HttpService.client.likePost(form);
    this.findAndUpdatePost(voteRes);
  }

  async handlePostEdit(form: EditPost) {
    const res = await HttpService.client.editPost(form);
    this.findAndUpdatePost(res);
  }

  async handleCommentReport(form: CreateCommentReport) {
    const reportRes = await HttpService.client.createCommentReport(form);
    if (reportRes.state === "success") {
      toast(i18n.t("report_created"));
    }
  }

  async handlePostReport(form: CreatePostReport) {
    const reportRes = await HttpService.client.createPostReport(form);
    if (reportRes.state === "success") {
      toast(i18n.t("report_created"));
    }
  }

  async handleLockPost(form: LockPost) {
    const lockRes = await HttpService.client.lockPost(form);
    this.findAndUpdatePost(lockRes);
  }

  async handleDistinguishComment(form: DistinguishComment) {
    const distinguishRes = await HttpService.client.distinguishComment(form);
    this.findAndUpdateComment(distinguishRes);
  }

  async handleAddAdmin(form: AddAdmin) {
    const addAdminRes = await HttpService.client.addAdmin(form);

    if (addAdminRes.state == "success") {
      this.setState(s => ((s.siteRes.admins = addAdminRes.data.admins), s));
    }
  }

  async handleTransferCommunity(form: TransferCommunity) {
    await HttpService.client.transferCommunity(form);
    toast(i18n.t("transfer_community"));
  }

  async handleCommentReplyRead(form: MarkCommentReplyAsRead) {
    const readRes = await HttpService.client.markCommentReplyAsRead(form);
    this.findAndUpdateCommentReply(readRes);
  }

  async handlePersonMentionRead(form: MarkPersonMentionAsRead) {
    // TODO not sure what to do here. Maybe it is actually optional, because post doesn't need it.
    await HttpService.client.markPersonMentionAsRead(form);
  }

  async handleBanFromCommunity(form: BanFromCommunity) {
    const banRes = await HttpService.client.banFromCommunity(form);
    this.updateBanFromCommunity(banRes);
  }

  async handleBanPerson(form: BanPerson) {
    const banRes = await HttpService.client.banPerson(form);
    this.updateBan(banRes);
  }

  updateBanFromCommunity(banRes: RequestState<BanFromCommunityResponse>) {
    // Maybe not necessary
    if (banRes.state === "success") {
      this.setState(s => {
        if (s.personRes.state == "success") {
          s.personRes.data.posts
            .filter(c => c.creator.id === banRes.data.person_view.person.id)
            .forEach(
              c => (c.creator_banned_from_community = banRes.data.banned)
            );

          s.personRes.data.comments
            .filter(c => c.creator.id === banRes.data.person_view.person.id)
            .forEach(
              c => (c.creator_banned_from_community = banRes.data.banned)
            );
        }
        return s;
      });
    }
  }

  updateBan(banRes: RequestState<BanPersonResponse>) {
    // Maybe not necessary
    if (banRes.state == "success") {
      this.setState(s => {
        if (s.personRes.state == "success") {
          s.personRes.data.posts
            .filter(c => c.creator.id == banRes.data.person_view.person.id)
            .forEach(c => (c.creator.banned = banRes.data.banned));
          s.personRes.data.comments
            .filter(c => c.creator.id == banRes.data.person_view.person.id)
            .forEach(c => (c.creator.banned = banRes.data.banned));
        }
        return s;
      });
    }
  }

  purgeItem(purgeRes: RequestState<PurgeItemResponse>) {
    if (purgeRes.state == "success") {
      toast(i18n.t("purge_success"));
      this.context.router.history.push(`/`);
    }
  }

  findAndUpdateComment(res: RequestState<CommentResponse>) {
    this.setState(s => {
      if (s.personRes.state == "success" && res.state == "success") {
        s.personRes.data.comments = editComment(
          res.data.comment_view,
          s.personRes.data.comments
        );
        s.finished.set(res.data.comment_view.comment.id, true);
      }
      return s;
    });
  }

  createAndUpdateComments(res: RequestState<CommentResponse>) {
    this.setState(s => {
      if (s.personRes.state == "success" && res.state == "success") {
        s.personRes.data.comments.unshift(res.data.comment_view);
        // Set finished for the parent
        s.finished.set(
          getCommentParentId(res.data.comment_view.comment) ?? 0,
          true
        );
      }
      return s;
    });
  }

  findAndUpdateCommentReply(res: RequestState<CommentReplyResponse>) {
    this.setState(s => {
      if (s.personRes.state == "success" && res.state == "success") {
        s.personRes.data.comments = editWith(
          res.data.comment_reply_view,
          s.personRes.data.comments
        );
      }
      return s;
    });
  }

  findAndUpdatePost(res: RequestState<PostResponse>) {
    this.setState(s => {
      if (s.personRes.state == "success" && res.state == "success") {
        s.personRes.data.posts = editPost(
          res.data.post_view,
          s.personRes.data.posts
        );
      }
      return s;
    });
  }
}<|MERGE_RESOLUTION|>--- conflicted
+++ resolved
@@ -54,7 +54,7 @@
 import { HttpService, RequestState } from "../../services/HttpService";
 import {
   QueryParams,
-  WithPromiseKeys,
+  RouteDataResponse,
   canMod,
   capitalizeFirstLetter,
   editComment,
@@ -91,9 +91,9 @@
 import { PersonDetails } from "./person-details";
 import { PersonListing } from "./person-listing";
 
-interface ProfileData {
+type ProfileData = RouteDataResponse<{
   personResponse: GetPersonDetailsResponse;
-}
+}>;
 
 interface ProfileState {
   personRes: RequestState<GetPersonDetailsResponse>;
@@ -161,12 +161,7 @@
   RouteComponentProps<{ username: string }>,
   ProfileState
 > {
-<<<<<<< HEAD
   private isoData = setIsoData<ProfileData>(this.context);
-  private subscription?: Subscription;
-=======
-  private isoData = setIsoData(this.context);
->>>>>>> d75e0506
   state: ProfileState = {
     personRes: { state: "empty" },
     personBlocked: false,
@@ -218,13 +213,8 @@
     if (FirstLoadService.isFirstLoad) {
       this.state = {
         ...this.state,
-<<<<<<< HEAD
         personRes: this.isoData.routeData.personResponse,
-        loading: false,
-=======
-        personRes: this.isoData.routeData[0],
         isIsomorphic: true,
->>>>>>> d75e0506
       };
     }
   }
@@ -282,20 +272,12 @@
     }
   }
 
-  static fetchInitialData({
+  static async fetchInitialData({
     client,
     path,
     query: { page, sort, view: urlView },
     auth,
-<<<<<<< HEAD
-  }: InitialFetchRequest<
-    QueryParams<ProfileProps>
-  >): WithPromiseKeys<ProfileData> {
-=======
-  }: InitialFetchRequest<QueryParams<ProfileProps>>): Promise<
-    RequestState<any>
-  >[] {
->>>>>>> d75e0506
+  }: InitialFetchRequest<QueryParams<ProfileProps>>): Promise<ProfileData> {
     const pathSplit = path.split("/");
 
     const username = pathSplit[2];
@@ -311,7 +293,7 @@
     };
 
     return {
-      personResponse: client.getPersonDetails(form),
+      personResponse: await client.getPersonDetails(form),
     };
   }
 
