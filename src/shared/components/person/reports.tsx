import { Component, linkEvent } from "inferno";
import {
  CommentReportResponse,
  CommentReportView,
  GetSiteResponse,
  ListCommentReports,
  ListCommentReportsResponse,
  ListPostReports,
  ListPostReportsResponse,
  ListPrivateMessageReports,
  ListPrivateMessageReportsResponse,
  PostReportResponse,
  PostReportView,
  PrivateMessageReportResponse,
  PrivateMessageReportView,
  ResolveCommentReport,
  ResolvePostReport,
  ResolvePrivateMessageReport,
} from "lemmy-js-client";
import { i18n } from "../../i18next";
import { InitialFetchRequest } from "../../interfaces";
import { HttpService, UserService } from "../../services";
import { FirstLoadService } from "../../services/FirstLoadService";
import { RequestState } from "../../services/HttpService";
import {
  WithPromiseKeys,
  amAdmin,
  editCommentReport,
  editPostReport,
  editPrivateMessageReport,
  fetchLimit,
  myAuthRequired,
  setIsoData,
} from "../../utils";
import { CommentReport } from "../comment/comment-report";
import { HtmlTags } from "../common/html-tags";
import { Spinner } from "../common/icon";
import { Paginator } from "../common/paginator";
import { PostReport } from "../post/post-report";
import { PrivateMessageReport } from "../private_message/private-message-report";

enum UnreadOrAll {
  Unread,
  All,
}

enum MessageType {
  All,
  CommentReport,
  PostReport,
  PrivateMessageReport,
}

enum MessageEnum {
  CommentReport,
  PostReport,
  PrivateMessageReport,
}

interface ReportsData {
  commentReportsResponse: ListCommentReportsResponse;
  postReportsResponse: ListPostReportsResponse;
  privateMessageReportsResponse?: ListPrivateMessageReportsResponse;
}

type ItemType = {
  id: number;
  type_: MessageEnum;
  view: CommentReportView | PostReportView | PrivateMessageReportView;
  published: string;
};

interface ReportsState {
  commentReportsRes: RequestState<ListCommentReportsResponse>;
  postReportsRes: RequestState<ListPostReportsResponse>;
  messageReportsRes: RequestState<ListPrivateMessageReportsResponse>;
  unreadOrAll: UnreadOrAll;
  messageType: MessageType;
  siteRes: GetSiteResponse;
  page: number;
  isIsomorphic: boolean;
}

export class Reports extends Component<any, ReportsState> {
<<<<<<< HEAD
  private isoData = setIsoData<ReportsData>(this.context);
  private subscription?: Subscription;
=======
  private isoData = setIsoData(this.context);
>>>>>>> d75e0506
  state: ReportsState = {
    commentReportsRes: { state: "empty" },
    postReportsRes: { state: "empty" },
    messageReportsRes: { state: "empty" },
    unreadOrAll: UnreadOrAll.Unread,
    messageType: MessageType.All,
    page: 1,
    siteRes: this.isoData.site_res,
    isIsomorphic: false,
  };

  constructor(props: any, context: any) {
    super(props, context);

    this.handlePageChange = this.handlePageChange.bind(this);
    this.handleResolveCommentReport =
      this.handleResolveCommentReport.bind(this);
    this.handleResolvePostReport = this.handleResolvePostReport.bind(this);
    this.handleResolvePrivateMessageReport =
      this.handleResolvePrivateMessageReport.bind(this);

    // Only fetch the data if coming from another route
<<<<<<< HEAD
    if (this.isoData.path === this.context.router.route.match.url) {
      const {
        commentReportsResponse,
        postReportsResponse,
        privateMessageReportsResponse,
      } = this.isoData.routeData;

      this.state = {
        ...this.state,
        listCommentReportsResponse: commentReportsResponse,
        listPostReportsResponse: postReportsResponse,
        listPrivateMessageReportsResponse: privateMessageReportsResponse,
      };

      this.state = {
        ...this.state,
        combined: this.buildCombined(),
        loading: false,
      };
    } else {
      this.refetch();
=======
    if (FirstLoadService.isFirstLoad) {
      const [commentReportsRes, postReportsRes, messageReportsRes] =
        this.isoData.routeData;
      this.state = {
        ...this.state,
        commentReportsRes,
        postReportsRes,
        isIsomorphic: true,
      };

      if (amAdmin()) {
        this.state = {
          ...this.state,
          messageReportsRes,
        };
      }
>>>>>>> d75e0506
    }
  }

  async componentDidMount() {
    if (!this.state.isIsomorphic) {
      await this.refetch();
    }
  }

  get documentTitle(): string {
    const mui = UserService.Instance.myUserInfo;
    return mui
      ? `@${mui.local_user_view.person.name} ${i18n.t("reports")} - ${
          this.state.siteRes.site_view.site.name
        }`
      : "";
  }

  render() {
    return (
      <div className="container-lg">
        <div className="row">
          <div className="col-12">
            <HtmlTags
              title={this.documentTitle}
              path={this.context.router.route.match.url}
            />
            <h5 className="mb-2">{i18n.t("reports")}</h5>
            {this.selects()}
            {this.section}
            <Paginator
              page={this.state.page}
              onChange={this.handlePageChange}
            />
          </div>
        </div>
      </div>
    );
  }

  get section() {
    switch (this.state.messageType) {
      case MessageType.All: {
        return this.all();
      }
      case MessageType.CommentReport: {
        return this.commentReports();
      }
      case MessageType.PostReport: {
        return this.postReports();
      }
      case MessageType.PrivateMessageReport: {
        return this.privateMessageReports();
      }

      default: {
        return null;
      }
    }
  }

  unreadOrAllRadios() {
    return (
      <div className="btn-group btn-group-toggle flex-wrap mb-2">
        <label
          className={`btn btn-outline-secondary pointer
            ${this.state.unreadOrAll == UnreadOrAll.Unread && "active"}
          `}
        >
          <input
            type="radio"
            value={UnreadOrAll.Unread}
            checked={this.state.unreadOrAll == UnreadOrAll.Unread}
            onChange={linkEvent(this, this.handleUnreadOrAllChange)}
          />
          {i18n.t("unread")}
        </label>
        <label
          className={`btn btn-outline-secondary pointer
            ${this.state.unreadOrAll == UnreadOrAll.All && "active"}
          `}
        >
          <input
            type="radio"
            value={UnreadOrAll.All}
            checked={this.state.unreadOrAll == UnreadOrAll.All}
            onChange={linkEvent(this, this.handleUnreadOrAllChange)}
          />
          {i18n.t("all")}
        </label>
      </div>
    );
  }

  messageTypeRadios() {
    return (
      <div className="btn-group btn-group-toggle flex-wrap mb-2">
        <label
          className={`btn btn-outline-secondary pointer
            ${this.state.messageType == MessageType.All && "active"}
          `}
        >
          <input
            type="radio"
            value={MessageType.All}
            checked={this.state.messageType == MessageType.All}
            onChange={linkEvent(this, this.handleMessageTypeChange)}
          />
          {i18n.t("all")}
        </label>
        <label
          className={`btn btn-outline-secondary pointer
            ${this.state.messageType == MessageType.CommentReport && "active"}
          `}
        >
          <input
            type="radio"
            value={MessageType.CommentReport}
            checked={this.state.messageType == MessageType.CommentReport}
            onChange={linkEvent(this, this.handleMessageTypeChange)}
          />
          {i18n.t("comments")}
        </label>
        <label
          className={`btn btn-outline-secondary pointer
            ${this.state.messageType == MessageType.PostReport && "active"}
          `}
        >
          <input
            type="radio"
            value={MessageType.PostReport}
            checked={this.state.messageType == MessageType.PostReport}
            onChange={linkEvent(this, this.handleMessageTypeChange)}
          />
          {i18n.t("posts")}
        </label>
        {amAdmin() && (
          <label
            className={`btn btn-outline-secondary pointer
            ${
              this.state.messageType == MessageType.PrivateMessageReport &&
              "active"
            }
          `}
          >
            <input
              type="radio"
              value={MessageType.PrivateMessageReport}
              checked={
                this.state.messageType == MessageType.PrivateMessageReport
              }
              onChange={linkEvent(this, this.handleMessageTypeChange)}
            />
            {i18n.t("messages")}
          </label>
        )}
      </div>
    );
  }

  selects() {
    return (
      <div className="mb-2">
        <span className="mr-3">{this.unreadOrAllRadios()}</span>
        <span className="mr-3">{this.messageTypeRadios()}</span>
      </div>
    );
  }

  commentReportToItemType(r: CommentReportView): ItemType {
    return {
      id: r.comment_report.id,
      type_: MessageEnum.CommentReport,
      view: r,
      published: r.comment_report.published,
    };
  }

  postReportToItemType(r: PostReportView): ItemType {
    return {
      id: r.post_report.id,
      type_: MessageEnum.PostReport,
      view: r,
      published: r.post_report.published,
    };
  }

  privateMessageReportToItemType(r: PrivateMessageReportView): ItemType {
    return {
      id: r.private_message_report.id,
      type_: MessageEnum.PrivateMessageReport,
      view: r,
      published: r.private_message_report.published,
    };
  }

  get buildCombined(): ItemType[] {
    const commentRes = this.state.commentReportsRes;
    const comments =
      commentRes.state == "success"
        ? commentRes.data.comment_reports.map(this.commentReportToItemType)
        : [];

    const postRes = this.state.postReportsRes;
    const posts =
      postRes.state == "success"
        ? postRes.data.post_reports.map(this.postReportToItemType)
        : [];
    const pmRes = this.state.messageReportsRes;
    const privateMessages =
      pmRes.state == "success"
        ? pmRes.data.private_message_reports.map(
            this.privateMessageReportToItemType
          )
        : [];

    return [...comments, ...posts, ...privateMessages].sort((a, b) =>
      b.published.localeCompare(a.published)
    );
  }

  renderItemType(i: ItemType) {
    switch (i.type_) {
      case MessageEnum.CommentReport:
        return (
          <CommentReport
            key={i.id}
            report={i.view as CommentReportView}
            onResolveReport={this.handleResolveCommentReport}
          />
        );
      case MessageEnum.PostReport:
        return (
          <PostReport
            key={i.id}
            report={i.view as PostReportView}
            onResolveReport={this.handleResolvePostReport}
          />
        );
      case MessageEnum.PrivateMessageReport:
        return (
          <PrivateMessageReport
            key={i.id}
            report={i.view as PrivateMessageReportView}
            onResolveReport={this.handleResolvePrivateMessageReport}
          />
        );
      default:
        return <div />;
    }
  }

  all() {
    return (
      <div>
        {this.buildCombined.map(i => (
          <>
            <hr />
            {this.renderItemType(i)}
          </>
        ))}
      </div>
    );
  }

  commentReports() {
    const res = this.state.commentReportsRes;
    switch (res.state) {
      case "loading":
        return (
          <h5>
            <Spinner large />
          </h5>
        );
      case "success": {
        const reports = res.data.comment_reports;
        return (
          <div>
            {reports.map(cr => (
              <>
                <hr />
                <CommentReport
                  key={cr.comment_report.id}
                  report={cr}
                  onResolveReport={this.handleResolveCommentReport}
                />
              </>
            ))}
          </div>
        );
      }
    }
  }

  postReports() {
    const res = this.state.postReportsRes;
    switch (res.state) {
      case "loading":
        return (
          <h5>
            <Spinner large />
          </h5>
        );
      case "success": {
        const reports = res.data.post_reports;
        return (
          <div>
            {reports.map(pr => (
              <>
                <hr />
                <PostReport
                  key={pr.post_report.id}
                  report={pr}
                  onResolveReport={this.handleResolvePostReport}
                />
              </>
            ))}
          </div>
        );
      }
    }
  }

  privateMessageReports() {
    const res = this.state.messageReportsRes;
    switch (res.state) {
      case "loading":
        return (
          <h5>
            <Spinner large />
          </h5>
        );
      case "success": {
        const reports = res.data.private_message_reports;
        return (
          <div>
            {reports.map(pmr => (
              <>
                <hr />
                <PrivateMessageReport
                  key={pmr.private_message_report.id}
                  report={pmr}
                  onResolveReport={this.handleResolvePrivateMessageReport}
                />
              </>
            ))}
          </div>
        );
      }
    }
  }

  async handlePageChange(page: number) {
    this.setState({ page });
    await this.refetch();
  }

  async handleUnreadOrAllChange(i: Reports, event: any) {
    i.setState({ unreadOrAll: Number(event.target.value), page: 1 });
    await i.refetch();
  }

  async handleMessageTypeChange(i: Reports, event: any) {
    i.setState({ messageType: Number(event.target.value), page: 1 });
    await i.refetch();
  }

  static fetchInitialData({
    auth,
    client,
<<<<<<< HEAD
  }: InitialFetchRequest): WithPromiseKeys<ReportsData> {
    const unresolved_only = true;
    const page = 1;
    const limit = fetchLimit;

    const commentReportsForm: ListCommentReports = {
      unresolved_only,
      page,
      limit,
      auth: auth as string,
    };

    const postReportsForm: ListPostReports = {
      unresolved_only,
      page,
      limit,
      auth: auth as string,
    };

    const data: WithPromiseKeys<ReportsData> = {
      commentReportsResponse: client.listCommentReports(commentReportsForm),
      postReportsResponse: client.listPostReports(postReportsForm),
    };

    if (amAdmin()) {
      const privateMessageReportsForm: ListPrivateMessageReports = {
=======
  }: InitialFetchRequest): Promise<any>[] {
    const promises: Promise<RequestState<any>>[] = [];

    const unresolved_only = true;
    const page = 1;
    const limit = fetchLimit;

    if (auth) {
      const commentReportsForm: ListCommentReports = {
        unresolved_only,
        page,
        limit,
        auth,
      };
      promises.push(client.listCommentReports(commentReportsForm));

      const postReportsForm: ListPostReports = {
>>>>>>> d75e0506
        unresolved_only,
        page,
        limit,
        auth: auth as string,
      };
<<<<<<< HEAD

      data.privateMessageReportsResponse = client.listPrivateMessageReports(
        privateMessageReportsForm
=======
      promises.push(client.listPostReports(postReportsForm));

      if (amAdmin()) {
        const privateMessageReportsForm: ListPrivateMessageReports = {
          unresolved_only,
          page,
          limit,
          auth,
        };
        promises.push(
          client.listPrivateMessageReports(privateMessageReportsForm)
        );
      } else {
        promises.push(Promise.resolve({ state: "empty" }));
      }
    } else {
      promises.push(
        Promise.resolve({ state: "empty" }),
        Promise.resolve({ state: "empty" }),
        Promise.resolve({ state: "empty" })
>>>>>>> d75e0506
      );
    }

    return data;
  }

<<<<<<< HEAD
  refetch() {
    const unresolved_only = this.state.unreadOrAll === UnreadOrAll.Unread;
    const page = this.state.page;
    const limit = fetchLimit;
    const auth = myAuth();

    if (auth) {
      const commentReportsForm: ListCommentReports = {
        unresolved_only,
        page,
        limit,
        auth,
      };

      WebSocketService.Instance.send(
        wsClient.listCommentReports(commentReportsForm)
      );

      const postReportsForm: ListPostReports = {
        unresolved_only,
        page,
        limit,
        auth,
      };

      WebSocketService.Instance.send(wsClient.listPostReports(postReportsForm));

      if (amAdmin()) {
        const privateMessageReportsForm: ListPrivateMessageReports = {
          unresolved_only,
          page,
          limit,
          auth,
        };
        WebSocketService.Instance.send(
          wsClient.listPrivateMessageReports(privateMessageReportsForm)
=======
  async refetch() {
    const unresolved_only = this.state.unreadOrAll == UnreadOrAll.Unread;
    const page = this.state.page;
    const limit = fetchLimit;
    const auth = myAuthRequired();

    this.setState({
      commentReportsRes: { state: "loading" },
      postReportsRes: { state: "loading" },
      messageReportsRes: { state: "loading" },
    });

    const form:
      | ListCommentReports
      | ListPostReports
      | ListPrivateMessageReports = {
      unresolved_only,
      page,
      limit,
      auth,
    };

    this.setState({
      commentReportsRes: await HttpService.client.listCommentReports(form),
      postReportsRes: await HttpService.client.listPostReports(form),
    });

    if (amAdmin()) {
      this.setState({
        messageReportsRes: await HttpService.client.listPrivateMessageReports(
          form
        ),
      });
    }
  }

  async handleResolveCommentReport(form: ResolveCommentReport) {
    const res = await HttpService.client.resolveCommentReport(form);
    this.findAndUpdateCommentReport(res);
  }

  async handleResolvePostReport(form: ResolvePostReport) {
    const res = await HttpService.client.resolvePostReport(form);
    this.findAndUpdatePostReport(res);
  }

  async handleResolvePrivateMessageReport(form: ResolvePrivateMessageReport) {
    const res = await HttpService.client.resolvePrivateMessageReport(form);
    this.findAndUpdatePrivateMessageReport(res);
  }

  findAndUpdateCommentReport(res: RequestState<CommentReportResponse>) {
    this.setState(s => {
      if (s.commentReportsRes.state == "success" && res.state == "success") {
        s.commentReportsRes.data.comment_reports = editCommentReport(
          res.data.comment_report_view,
          s.commentReportsRes.data.comment_reports
>>>>>>> d75e0506
        );
      }
      return s;
    });
  }

  findAndUpdatePostReport(res: RequestState<PostReportResponse>) {
    this.setState(s => {
      if (s.postReportsRes.state == "success" && res.state == "success") {
        s.postReportsRes.data.post_reports = editPostReport(
          res.data.post_report_view,
          s.postReportsRes.data.post_reports
        );
      }
      return s;
    });
  }

  findAndUpdatePrivateMessageReport(
    res: RequestState<PrivateMessageReportResponse>
  ) {
    this.setState(s => {
      if (s.messageReportsRes.state == "success" && res.state == "success") {
        s.messageReportsRes.data.private_message_reports =
          editPrivateMessageReport(
            res.data.private_message_report_view,
            s.messageReportsRes.data.private_message_reports
          );
      }
      return s;
    });
  }
}<|MERGE_RESOLUTION|>--- conflicted
+++ resolved
@@ -23,7 +23,7 @@
 import { FirstLoadService } from "../../services/FirstLoadService";
 import { RequestState } from "../../services/HttpService";
 import {
-  WithPromiseKeys,
+  RouteDataResponse,
   amAdmin,
   editCommentReport,
   editPostReport,
@@ -57,11 +57,11 @@
   PrivateMessageReport,
 }
 
-interface ReportsData {
+type ReportsData = RouteDataResponse<{
   commentReportsResponse: ListCommentReportsResponse;
   postReportsResponse: ListPostReportsResponse;
   privateMessageReportsResponse?: ListPrivateMessageReportsResponse;
-}
+}>;
 
 type ItemType = {
   id: number;
@@ -82,12 +82,7 @@
 }
 
 export class Reports extends Component<any, ReportsState> {
-<<<<<<< HEAD
   private isoData = setIsoData<ReportsData>(this.context);
-  private subscription?: Subscription;
-=======
-  private isoData = setIsoData(this.context);
->>>>>>> d75e0506
   state: ReportsState = {
     commentReportsRes: { state: "empty" },
     postReportsRes: { state: "empty" },
@@ -110,32 +105,13 @@
       this.handleResolvePrivateMessageReport.bind(this);
 
     // Only fetch the data if coming from another route
-<<<<<<< HEAD
-    if (this.isoData.path === this.context.router.route.match.url) {
+    if (FirstLoadService.isFirstLoad) {
       const {
-        commentReportsResponse,
-        postReportsResponse,
-        privateMessageReportsResponse,
+        commentReportsResponse: commentReportsRes,
+        postReportsResponse: postReportsRes,
+        privateMessageReportsResponse: messageReportsRes,
       } = this.isoData.routeData;
 
-      this.state = {
-        ...this.state,
-        listCommentReportsResponse: commentReportsResponse,
-        listPostReportsResponse: postReportsResponse,
-        listPrivateMessageReportsResponse: privateMessageReportsResponse,
-      };
-
-      this.state = {
-        ...this.state,
-        combined: this.buildCombined(),
-        loading: false,
-      };
-    } else {
-      this.refetch();
-=======
-    if (FirstLoadService.isFirstLoad) {
-      const [commentReportsRes, postReportsRes, messageReportsRes] =
-        this.isoData.routeData;
       this.state = {
         ...this.state,
         commentReportsRes,
@@ -146,10 +122,9 @@
       if (amAdmin()) {
         this.state = {
           ...this.state,
-          messageReportsRes,
+          messageReportsRes: messageReportsRes ?? { state: "empty" },
         };
       }
->>>>>>> d75e0506
     }
   }
 
@@ -517,11 +492,10 @@
     await i.refetch();
   }
 
-  static fetchInitialData({
+  static async fetchInitialData({
     auth,
     client,
-<<<<<<< HEAD
-  }: InitialFetchRequest): WithPromiseKeys<ReportsData> {
+  }: InitialFetchRequest): Promise<ReportsData> {
     const unresolved_only = true;
     const page = 1;
     const limit = fetchLimit;
@@ -540,107 +514,28 @@
       auth: auth as string,
     };
 
-    const data: WithPromiseKeys<ReportsData> = {
-      commentReportsResponse: client.listCommentReports(commentReportsForm),
-      postReportsResponse: client.listPostReports(postReportsForm),
+    const data: ReportsData = {
+      commentReportsResponse: await client.listCommentReports(
+        commentReportsForm
+      ),
+      postReportsResponse: await client.listPostReports(postReportsForm),
     };
 
     if (amAdmin()) {
       const privateMessageReportsForm: ListPrivateMessageReports = {
-=======
-  }: InitialFetchRequest): Promise<any>[] {
-    const promises: Promise<RequestState<any>>[] = [];
-
-    const unresolved_only = true;
-    const page = 1;
-    const limit = fetchLimit;
-
-    if (auth) {
-      const commentReportsForm: ListCommentReports = {
-        unresolved_only,
-        page,
-        limit,
-        auth,
-      };
-      promises.push(client.listCommentReports(commentReportsForm));
-
-      const postReportsForm: ListPostReports = {
->>>>>>> d75e0506
         unresolved_only,
         page,
         limit,
         auth: auth as string,
       };
-<<<<<<< HEAD
-
-      data.privateMessageReportsResponse = client.listPrivateMessageReports(
-        privateMessageReportsForm
-=======
-      promises.push(client.listPostReports(postReportsForm));
-
-      if (amAdmin()) {
-        const privateMessageReportsForm: ListPrivateMessageReports = {
-          unresolved_only,
-          page,
-          limit,
-          auth,
-        };
-        promises.push(
-          client.listPrivateMessageReports(privateMessageReportsForm)
-        );
-      } else {
-        promises.push(Promise.resolve({ state: "empty" }));
-      }
-    } else {
-      promises.push(
-        Promise.resolve({ state: "empty" }),
-        Promise.resolve({ state: "empty" }),
-        Promise.resolve({ state: "empty" })
->>>>>>> d75e0506
-      );
+
+      data.privateMessageReportsResponse =
+        await client.listPrivateMessageReports(privateMessageReportsForm);
     }
 
     return data;
   }
 
-<<<<<<< HEAD
-  refetch() {
-    const unresolved_only = this.state.unreadOrAll === UnreadOrAll.Unread;
-    const page = this.state.page;
-    const limit = fetchLimit;
-    const auth = myAuth();
-
-    if (auth) {
-      const commentReportsForm: ListCommentReports = {
-        unresolved_only,
-        page,
-        limit,
-        auth,
-      };
-
-      WebSocketService.Instance.send(
-        wsClient.listCommentReports(commentReportsForm)
-      );
-
-      const postReportsForm: ListPostReports = {
-        unresolved_only,
-        page,
-        limit,
-        auth,
-      };
-
-      WebSocketService.Instance.send(wsClient.listPostReports(postReportsForm));
-
-      if (amAdmin()) {
-        const privateMessageReportsForm: ListPrivateMessageReports = {
-          unresolved_only,
-          page,
-          limit,
-          auth,
-        };
-        WebSocketService.Instance.send(
-          wsClient.listPrivateMessageReports(privateMessageReportsForm)
-=======
   async refetch() {
     const unresolved_only = this.state.unreadOrAll == UnreadOrAll.Unread;
     const page = this.state.page;
@@ -698,7 +593,6 @@
         s.commentReportsRes.data.comment_reports = editCommentReport(
           res.data.comment_report_view,
           s.commentReportsRes.data.comment_reports
->>>>>>> d75e0506
         );
       }
       return s;
