import { Component, linkEvent } from 'inferno';
import { Subscription } from 'rxjs';
import { DataType, InitialFetchRequest } from '../interfaces';
import {
  UserOperation,
  GetCommunityResponse,
  CommunityResponse,
  SortType,
  PostView,
  GetPosts,
  GetCommunity,
  ListingType,
  GetPostsResponse,
  PostResponse,
  AddModToCommunityResponse,
  BanFromCommunityResponse,
  CommentView,
  GetComments,
  GetCommentsResponse,
  CommentResponse,
  GetSiteResponse,
  Category,
  ListCategoriesResponse,
} from 'lemmy-js-client';
import { UserService, WebSocketService } from '../services';
import { PostListings } from './post-listings';
import { CommentNodes } from './comment-nodes';
import { HtmlTags } from './html-tags';
import { SortSelect } from './sort-select';
import { DataTypeSelect } from './data-type-select';
import { Sidebar } from './sidebar';
import { CommunityLink } from './community-link';
import { BannerIconHeader } from './banner-icon-header';
import { Icon, Spinner } from './icon';
import {
  wsJsonToRes,
  fetchLimit,
  toast,
  getPageFromProps,
  getSortTypeFromProps,
  getDataTypeFromProps,
  editCommentRes,
  saveCommentRes,
  createCommentLikeRes,
  createPostLikeFindRes,
  editPostFindRes,
  commentsToFlatNodes,
  setupTippy,
  notifyPost,
  setIsoData,
  wsSubscribe,
  communityRSSUrl,
  wsUserOp,
  wsClient,
  authField,
  setOptionalAuth,
  saveScrollPosition,
  restoreScrollPosition,
} from '../utils';
import { i18n } from '../i18next';

interface State {
  communityRes: GetCommunityResponse;
  siteRes: GetSiteResponse;
  communityId: number;
  communityName: string;
  communityLoading: boolean;
  postsLoading: boolean;
  commentsLoading: boolean;
  posts: PostView[];
  comments: CommentView[];
  dataType: DataType;
  sort: SortType;
  page: number;
  categories: Category[];
}

interface CommunityProps {
  dataType: DataType;
  sort: SortType;
  page: number;
}

interface UrlParams {
  dataType?: string;
  sort?: SortType;
  page?: number;
}

export class Community extends Component<any, State> {
  private isoData = setIsoData(this.context);
  private subscription: Subscription;
  private emptyState: State = {
    communityRes: undefined,
    communityId: Number(this.props.match.params.id),
    communityName: this.props.match.params.name,
    communityLoading: true,
    postsLoading: true,
    commentsLoading: true,
    posts: [],
    comments: [],
    dataType: getDataTypeFromProps(this.props),
    sort: getSortTypeFromProps(this.props),
    page: getPageFromProps(this.props),
    siteRes: this.isoData.site_res,
    categories: [],
  };

  constructor(props: any, context: any) {
    super(props, context);

    this.state = this.emptyState;
    this.handleSortChange = this.handleSortChange.bind(this);
    this.handleDataTypeChange = this.handleDataTypeChange.bind(this);

    this.parseMessage = this.parseMessage.bind(this);
    this.subscription = wsSubscribe(this.parseMessage);

    // Only fetch the data if coming from another route
    if (this.isoData.path == this.context.router.route.match.url) {
      this.state.communityRes = this.isoData.routeData[0];
      if (this.state.dataType == DataType.Post) {
        this.state.posts = this.isoData.routeData[1].posts;
      } else {
        this.state.comments = this.isoData.routeData[1].comments;
      }
      this.state.categories = this.isoData.routeData[2].categories;
      this.state.communityLoading = false;
      this.state.postsLoading = false;
      this.state.commentsLoading = false;
    } else {
      this.fetchCommunity();
      this.fetchData();
      WebSocketService.Instance.send(wsClient.listCategories());
    }
    setupTippy();
  }

  fetchCommunity() {
    let form: GetCommunity = {
      id: this.state.communityId ? this.state.communityId : null,
      name: this.state.communityName ? this.state.communityName : null,
      auth: authField(false),
    };
    WebSocketService.Instance.send(wsClient.getCommunity(form));
  }

  componentWillUnmount() {
    saveScrollPosition(this.context);
    this.subscription.unsubscribe();
    window.isoData.path = undefined;
  }

  static getDerivedStateFromProps(props: any): CommunityProps {
    return {
      dataType: getDataTypeFromProps(props),
      sort: getSortTypeFromProps(props),
      page: getPageFromProps(props),
    };
  }

  static fetchInitialData(req: InitialFetchRequest): Promise<any>[] {
    let pathSplit = req.path.split('/');
    let promises: Promise<any>[] = [];

    // It can be /c/main, or /c/1
    let idOrName = pathSplit[2];
    let id: number;
    let name_: string;
    if (isNaN(Number(idOrName))) {
      name_ = idOrName;
    } else {
      id = Number(idOrName);
    }

    let communityForm: GetCommunity = id ? { id } : { name: name_ };
    setOptionalAuth(communityForm, req.auth);
    promises.push(req.client.getCommunity(communityForm));

    let dataType: DataType = pathSplit[4]
      ? DataType[pathSplit[4]]
      : DataType.Post;

    let sort: SortType = pathSplit[6]
      ? SortType[pathSplit[6]]
      : UserService.Instance.user
      ? Object.values(SortType)[UserService.Instance.user.default_sort_type]
      : SortType.Active;

    let page = pathSplit[8] ? Number(pathSplit[8]) : 1;

    if (dataType == DataType.Post) {
      let getPostsForm: GetPosts = {
        page,
        limit: fetchLimit,
        sort,
        type_: ListingType.Community,
      };
      setOptionalAuth(getPostsForm, req.auth);
      this.setIdOrName(getPostsForm, id, name_);
      promises.push(req.client.getPosts(getPostsForm));
    } else {
      let getCommentsForm: GetComments = {
        page,
        limit: fetchLimit,
        sort,
        type_: ListingType.Community,
      };
      setOptionalAuth(getCommentsForm, req.auth);
      this.setIdOrName(getCommentsForm, id, name_);
      promises.push(req.client.getComments(getCommentsForm));
    }

    promises.push(req.client.listCategories());

    return promises;
  }

  static setIdOrName(obj: any, id: number, name_: string) {
    if (id) {
      obj.community_id = id;
    } else {
      obj.community_name = name_;
    }
  }

  componentDidUpdate(_: any, lastState: State) {
    if (
      lastState.dataType !== this.state.dataType ||
      lastState.sort !== this.state.sort ||
      lastState.page !== this.state.page
    ) {
      this.setState({ postsLoading: true, commentsLoading: true });
      this.fetchData();
    }
  }

  get documentTitle(): string {
    return `${this.state.communityRes.community_view.community.title} - ${this.state.siteRes.site_view.site.name}`;
  }

  render() {
    let cv = this.state.communityRes?.community_view;
    return (
      <div class="container">
        {this.state.communityLoading ? (
          <h5>
            <Spinner />
          </h5>
        ) : (
          <div class="row">
            <div class="col-12 col-md-8">
              <HtmlTags
                title={this.documentTitle}
                path={this.context.router.route.match.url}
                description={cv.community.description}
                image={cv.community.icon}
              />
              {this.communityInfo()}
              {this.selects()}
              {this.listings()}
              {this.paginator()}
            </div>
            <div class="col-12 col-md-4">
              <Sidebar
                community_view={cv}
                moderators={this.state.communityRes.moderators}
                admins={this.state.siteRes.admins}
                online={this.state.communityRes.online}
                enableNsfw={this.state.siteRes.site_view.site.enable_nsfw}
                categories={this.state.categories}
              />
            </div>
          </div>
        )}
      </div>
    );
  }

  listings() {
    let site = this.state.siteRes.site_view.site;
    return this.state.dataType == DataType.Post ? (
      this.state.postsLoading ? (
        <h5>
          <Spinner />
        </h5>
      ) : (
        <PostListings
          posts={this.state.posts}
          removeDuplicates
          enableDownvotes={site.enable_downvotes}
          enableNsfw={site.enable_nsfw}
        />
      )
    ) : this.state.commentsLoading ? (
      <h5>
        <Spinner />
      </h5>
    ) : (
      <CommentNodes
        nodes={commentsToFlatNodes(this.state.comments)}
        noIndent
        showContext
        enableDownvotes={site.enable_downvotes}
      />
    );
  }

  communityInfo() {
    let community = this.state.communityRes.community_view.community;
    return (
      <div>
        <BannerIconHeader banner={community.banner} icon={community.icon} />
        <h5 class="mb-0">{community.title}</h5>
        <CommunityLink
          community={community}
          realLink
          useApubName
          muted
          hideAvatar
        />
        <hr />
      </div>
    );
  }

  selects() {
    return (
      <div class="mb-3">
        <span class="mr-3">
          <DataTypeSelect
            type_={this.state.dataType}
            onChange={this.handleDataTypeChange}
          />
        </span>
        <span class="mr-2">
          <SortSelect sort={this.state.sort} onChange={this.handleSortChange} />
        </span>
        <a
          href={communityRSSUrl(
            this.state.communityRes.community_view.community.actor_id,
            this.state.sort
          )}
          target="_blank"
          title="RSS"
          rel="noopener"
        >
<<<<<<< HEAD
          <svg class="icon text-muted small">
            <use xlinkHref="#icon-rss"></use>
          </svg>
=======
          <Icon icon="rss" classes="text-muted small" />
>>>>>>> 9e8d0b52
        </a>
      </div>
    );
  }

  paginator() {
    return (
      <div class="my-2">
        {this.state.page > 1 && (
          <button
            class="btn btn-secondary mr-1"
            onClick={linkEvent(this, this.prevPage)}
          >
            {i18n.t('prev')}
          </button>
        )}
        {this.state.posts.length > 0 && (
          <button
            class="btn btn-secondary"
            onClick={linkEvent(this, this.nextPage)}
          >
            {i18n.t('next')}
          </button>
        )}
      </div>
    );
  }

  nextPage(i: Community) {
    i.updateUrl({ page: i.state.page + 1 });
    window.scrollTo(0, 0);
  }

  prevPage(i: Community) {
    i.updateUrl({ page: i.state.page - 1 });
    window.scrollTo(0, 0);
  }

  handleSortChange(val: SortType) {
    this.updateUrl({ sort: val, page: 1 });
    window.scrollTo(0, 0);
  }

  handleDataTypeChange(val: DataType) {
    this.updateUrl({ dataType: DataType[val], page: 1 });
    window.scrollTo(0, 0);
  }

  updateUrl(paramUpdates: UrlParams) {
    const dataTypeStr = paramUpdates.dataType || DataType[this.state.dataType];
    const sortStr = paramUpdates.sort || this.state.sort;
    const page = paramUpdates.page || this.state.page;

    let typeView = this.state.communityName
      ? `/c/${this.state.communityName}`
      : `/community/${this.state.communityId}`;

    this.props.history.push(
      `${typeView}/data_type/${dataTypeStr}/sort/${sortStr}/page/${page}`
    );
  }

  fetchData() {
    if (this.state.dataType == DataType.Post) {
      let form: GetPosts = {
        page: this.state.page,
        limit: fetchLimit,
        sort: this.state.sort,
        type_: ListingType.Community,
        community_id: this.state.communityId,
        community_name: this.state.communityName,
        auth: authField(false),
      };
      WebSocketService.Instance.send(wsClient.getPosts(form));
    } else {
      let form: GetComments = {
        page: this.state.page,
        limit: fetchLimit,
        sort: this.state.sort,
        type_: ListingType.Community,
        community_id: this.state.communityId,
        community_name: this.state.communityName,
        auth: authField(false),
      };
      WebSocketService.Instance.send(wsClient.getComments(form));
    }
  }

  parseMessage(msg: any) {
    let op = wsUserOp(msg);
    if (msg.error) {
      toast(i18n.t(msg.error), 'danger');
      this.context.router.history.push('/');
      return;
    } else if (msg.reconnect) {
      WebSocketService.Instance.send(
        wsClient.communityJoin({
          community_id: this.state.communityRes.community_view.community.id,
        })
      );
      this.fetchData();
    } else if (op == UserOperation.GetCommunity) {
      let data = wsJsonToRes<GetCommunityResponse>(msg).data;
      this.state.communityRes = data;
      this.state.communityLoading = false;
      this.setState(this.state);
      // TODO why is there no auth in this form?
      WebSocketService.Instance.send(
        wsClient.communityJoin({
          community_id: data.community_view.community.id,
        })
      );
    } else if (
      op == UserOperation.EditCommunity ||
      op == UserOperation.DeleteCommunity ||
      op == UserOperation.RemoveCommunity
    ) {
      let data = wsJsonToRes<CommunityResponse>(msg).data;
      this.state.communityRes.community_view = data.community_view;
      this.setState(this.state);
    } else if (op == UserOperation.FollowCommunity) {
      let data = wsJsonToRes<CommunityResponse>(msg).data;
      this.state.communityRes.community_view.subscribed =
        data.community_view.subscribed;
      this.state.communityRes.community_view.counts.subscribers =
        data.community_view.counts.subscribers;
      this.setState(this.state);
    } else if (op == UserOperation.GetPosts) {
      let data = wsJsonToRes<GetPostsResponse>(msg).data;
      this.state.posts = data.posts;
      this.state.postsLoading = false;
      this.setState(this.state);
      restoreScrollPosition(this.context);
      setupTippy();
    } else if (
      op == UserOperation.EditPost ||
      op == UserOperation.DeletePost ||
      op == UserOperation.RemovePost ||
      op == UserOperation.LockPost ||
      op == UserOperation.StickyPost ||
      op == UserOperation.SavePost
    ) {
      let data = wsJsonToRes<PostResponse>(msg).data;
      editPostFindRes(data.post_view, this.state.posts);
      this.setState(this.state);
    } else if (op == UserOperation.CreatePost) {
      let data = wsJsonToRes<PostResponse>(msg).data;
      this.state.posts.unshift(data.post_view);
      notifyPost(data.post_view, this.context.router);
      this.setState(this.state);
    } else if (op == UserOperation.CreatePostLike) {
      let data = wsJsonToRes<PostResponse>(msg).data;
      createPostLikeFindRes(data.post_view, this.state.posts);
      this.setState(this.state);
    } else if (op == UserOperation.AddModToCommunity) {
      let data = wsJsonToRes<AddModToCommunityResponse>(msg).data;
      this.state.communityRes.moderators = data.moderators;
      this.setState(this.state);
    } else if (op == UserOperation.BanFromCommunity) {
      let data = wsJsonToRes<BanFromCommunityResponse>(msg).data;

      // TODO this might be incorrect
      this.state.posts
        .filter(p => p.creator.id == data.user_view.user.id)
        .forEach(p => (p.creator_banned_from_community = data.banned));

      this.setState(this.state);
    } else if (op == UserOperation.GetComments) {
      let data = wsJsonToRes<GetCommentsResponse>(msg).data;
      this.state.comments = data.comments;
      this.state.commentsLoading = false;
      this.setState(this.state);
    } else if (
      op == UserOperation.EditComment ||
      op == UserOperation.DeleteComment ||
      op == UserOperation.RemoveComment
    ) {
      let data = wsJsonToRes<CommentResponse>(msg).data;
      editCommentRes(data.comment_view, this.state.comments);
      this.setState(this.state);
    } else if (op == UserOperation.CreateComment) {
      let data = wsJsonToRes<CommentResponse>(msg).data;

      // Necessary since it might be a user reply
      if (data.form_id) {
        this.state.comments.unshift(data.comment_view);
        this.setState(this.state);
      }
    } else if (op == UserOperation.SaveComment) {
      let data = wsJsonToRes<CommentResponse>(msg).data;
      saveCommentRes(data.comment_view, this.state.comments);
      this.setState(this.state);
    } else if (op == UserOperation.CreateCommentLike) {
      let data = wsJsonToRes<CommentResponse>(msg).data;
      createCommentLikeRes(data.comment_view, this.state.comments);
      this.setState(this.state);
    } else if (op == UserOperation.ListCategories) {
      let data = wsJsonToRes<ListCategoriesResponse>(msg).data;
      this.state.categories = data.categories;
      this.setState(this.state);
    }
  }
}<|MERGE_RESOLUTION|>--- conflicted
+++ resolved
@@ -345,13 +345,7 @@
           title="RSS"
           rel="noopener"
         >
-<<<<<<< HEAD
-          <svg class="icon text-muted small">
-            <use xlinkHref="#icon-rss"></use>
-          </svg>
-=======
           <Icon icon="rss" classes="text-muted small" />
->>>>>>> 9e8d0b52
         </a>
       </div>
     );
