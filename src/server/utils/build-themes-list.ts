import { existsSync } from "fs";
import { readdir } from "fs/promises";

const extraThemesFolder =
  process.env["LEMMY_UI_EXTRA_THEMES_FOLDER"] || "./extra_themes";

<<<<<<< HEAD
const themes = [
  "darkly",
  "darkly-red",
  "darkly-compact",
  "litely",
  "litely-red",
  "litely-compact",
=======
const themes: ReadonlyArray<string> = [
  "darkly",
  "darkly-red",
  "litely",
  "litely-red",
>>>>>>> 1eec46be
];

export async function buildThemeList(): Promise<ReadonlyArray<string>> {
  if (existsSync(extraThemesFolder)) {
    const dirThemes = await readdir(extraThemesFolder);
    const cssThemes = dirThemes
      .filter(d => d.endsWith(".css"))
      .map(d => d.replace(".css", ""));
    return themes.concat(cssThemes);
  }
  return themes;
}<|MERGE_RESOLUTION|>--- conflicted
+++ resolved
@@ -4,21 +4,13 @@
 const extraThemesFolder =
   process.env["LEMMY_UI_EXTRA_THEMES_FOLDER"] || "./extra_themes";
 
-<<<<<<< HEAD
-const themes = [
+const themes: ReadonlyArray<string> = [
   "darkly",
   "darkly-red",
   "darkly-compact",
   "litely",
   "litely-red",
   "litely-compact",
-=======
-const themes: ReadonlyArray<string> = [
-  "darkly",
-  "darkly-red",
-  "litely",
-  "litely-red",
->>>>>>> 1eec46be
 ];
 
 export async function buildThemeList(): Promise<ReadonlyArray<string>> {
