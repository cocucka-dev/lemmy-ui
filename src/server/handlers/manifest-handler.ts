--- conflicted
+++ resolved
@@ -1,8 +1,5 @@
-<<<<<<< HEAD
 import { getHttpBaseExternal, getHttpBaseInternal } from "@utils/env";
-=======
 import fetch from "cross-fetch";
->>>>>>> 98cedb88
 import type { Request, Response } from "express";
 import { LemmyHttp } from "lemmy-js-client";
 import { wrapClient } from "../../shared/services/HttpService";
